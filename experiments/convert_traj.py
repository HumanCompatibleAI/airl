#!/usr/bin/env python
"""
Convert trajectories from `imitation` format to openai/baselines GAIL format.
"""

import argparse
import os
<<<<<<< HEAD
import pickle
from pathlib import Path
from typing import List
=======
from pathlib import Path
from typing import Sequence
>>>>>>> b8b3de00

import numpy as np

from imitation.util import data, rollout


<<<<<<< HEAD
def convert_trajs_to_sb(trajs: List[rollout.Trajectory]) -> dict:
    """Converts Trajectories into the dict format used by Stable Baselines GAIL."""
    trans = rollout.flatten_trajectories(trajs)
    return dict(
        acs=trans.acts,
        rews=trans.rews,
        obs=trans.obs,
        ep_rets=np.array([np.sum(t.rews) for t in trajs]),
    )
=======
def convert_trajs_to_sb(trajs: Sequence[data.TrajectoryWithRew]) -> dict:
  """Converts Trajectories into the dict format used by Stable Baselines GAIL.
  """
  trans = rollout.flatten_trajectories_with_rew(trajs)
  return dict(
    acs=trans.acts,
    rews=trans.rews,
    obs=trans.obs,
    ep_rets=np.array([np.sum(t.rews) for t in trajs]),
  )
>>>>>>> b8b3de00


def main():
    parser = argparse.ArgumentParser()
    parser.add_argument("src_path", type=str)
    parser.add_argument("dst_path", type=str)
    args = parser.parse_args()

    src_path = Path(args.src_path)
    dst_path = Path(args.dst_path)

<<<<<<< HEAD
    assert src_path.is_file()
    with open(src_path, "rb") as f:
        src_trajs = pickle.load(f)  # type: List[rollout.Trajectory]

    dst_trajs = convert_trajs_to_sb(src_trajs)
    os.makedirs(dst_path.parent, exist_ok=True)
    with open(dst_path, "wb") as f:
        np.savez_compressed(f, **dst_trajs)
=======
  assert src_path.is_file()
  src_trajs = data.load(str(src_path))
  dst_trajs = convert_trajs_to_sb(src_trajs)
  os.makedirs(dst_path.parent, exist_ok=True)
  with open(dst_path, "wb") as f:
    np.savez_compressed(f, **dst_trajs)
>>>>>>> b8b3de00

    print(f"Dumped rollouts to {dst_path}")


if __name__ == "__main__":
    main()<|MERGE_RESOLUTION|>--- conflicted
+++ resolved
@@ -1,46 +1,25 @@
 #!/usr/bin/env python
-"""
-Convert trajectories from `imitation` format to openai/baselines GAIL format.
-"""
+"""Convert trajectories from `imitation` format to openai/baselines GAIL format."""
 
 import argparse
 import os
-<<<<<<< HEAD
-import pickle
-from pathlib import Path
-from typing import List
-=======
 from pathlib import Path
 from typing import Sequence
->>>>>>> b8b3de00
 
 import numpy as np
 
 from imitation.util import data, rollout
 
 
-<<<<<<< HEAD
-def convert_trajs_to_sb(trajs: List[rollout.Trajectory]) -> dict:
+def convert_trajs_to_sb(trajs: Sequence[data.TrajectoryWithRew]) -> dict:
     """Converts Trajectories into the dict format used by Stable Baselines GAIL."""
-    trans = rollout.flatten_trajectories(trajs)
+    trans = rollout.flatten_trajectories_with_rew(trajs)
     return dict(
         acs=trans.acts,
         rews=trans.rews,
         obs=trans.obs,
         ep_rets=np.array([np.sum(t.rews) for t in trajs]),
     )
-=======
-def convert_trajs_to_sb(trajs: Sequence[data.TrajectoryWithRew]) -> dict:
-  """Converts Trajectories into the dict format used by Stable Baselines GAIL.
-  """
-  trans = rollout.flatten_trajectories_with_rew(trajs)
-  return dict(
-    acs=trans.acts,
-    rews=trans.rews,
-    obs=trans.obs,
-    ep_rets=np.array([np.sum(t.rews) for t in trajs]),
-  )
->>>>>>> b8b3de00
 
 
 def main():
@@ -52,23 +31,12 @@
     src_path = Path(args.src_path)
     dst_path = Path(args.dst_path)
 
-<<<<<<< HEAD
     assert src_path.is_file()
-    with open(src_path, "rb") as f:
-        src_trajs = pickle.load(f)  # type: List[rollout.Trajectory]
-
+    src_trajs = data.load(str(src_path))
     dst_trajs = convert_trajs_to_sb(src_trajs)
     os.makedirs(dst_path.parent, exist_ok=True)
     with open(dst_path, "wb") as f:
         np.savez_compressed(f, **dst_trajs)
-=======
-  assert src_path.is_file()
-  src_trajs = data.load(str(src_path))
-  dst_trajs = convert_trajs_to_sb(src_trajs)
-  os.makedirs(dst_path.parent, exist_ok=True)
-  with open(dst_path, "wb") as f:
-    np.savez_compressed(f, **dst_trajs)
->>>>>>> b8b3de00
 
     print(f"Dumped rollouts to {dst_path}")
 
