--- conflicted
+++ resolved
@@ -1,7 +1,6 @@
 #!/usr/bin/env bash
 
-<<<<<<< HEAD
-ENVS="acrobot cartpole mountain_car reacher half_cheetah hopper ant humanoid"
+ENVS="acrobot cartpole mountain_car reacher half_cheetah hopper ant humanoid swimmer walker"
 SEEDS="0 1 2"
 
 if $(command -v gdate > /dev/null); then
@@ -11,12 +10,6 @@
 fi
 
 TIMESTAMP=$(${DATE_CMD} --iso-8601=seconds)
-=======
-ENVS="acrobot cartpole mountaincar reacher halfcheetah hopper ant humanoid swimmer walker"
-SEEDS="0 1 2"
-
-TIMESTAMP=$(date --iso-8601=seconds)
->>>>>>> 1cff07d2
 OUTPUT_DIR=output/mujoco_experts/${TIMESTAMP}/
 
 parallel -j 25% --header : --results ${OUTPUT_DIR}/parallel/ \
