"""
Utility functions for manipulating Trainer.

(The primary reason these functions are here instead of in utils.py is to
prevent cyclic imports between imitation.trainer and imitation.util)
"""

import imitation.discrim_net as discrim_net
from imitation.reward_net import BasicShapedRewardNet
from imitation.trainer import Trainer
import imitation.util as util
from imitation.util import rollout


def init_trainer(env_id, use_gail=False,
                 use_random_expert=True,
                 num_vec=8, discrim_scale=False,
<<<<<<< HEAD
                 n_expert_samples: int = 4000,
                 discrim_kwargs={}, reward_kwargs={}, trainer_kwargs={}):
=======
                 discrim_kwargs={}, reward_kwargs={}, trainer_kwargs={},
                 make_blank_policy_kwargs={}):
>>>>>>> a2c10862
  """Builds a Trainer, ready to be trained on a vectorized environment
  and either expert rollout data or random rollout data.

  Args:
    env_id (str): The string id of a gym environment.
    use_gail (bool): If True, then train using GAIL. If False, then train
        using AIRL.
    policy_dir (str): The directory containing the pickled experts for
        generating rollouts. Only applicable if `use_random_expert` is True.
    use_random_expert (bool):
        If True, then use a blank (random) policy to generate rollouts.
        If False, then load an expert policy. Will crash if there is no expert
        policy in `policy_dir`.
    trainer_kwargs (dict): Aguments for the Trainer constructor.
    reward_kwargs (dict): Arguments for the `*RewardNet` constructor.
    discrim_kwargs (dict): Arguments for the `DiscrimNet*` constructor.
<<<<<<< HEAD
    n_expert_samples: The number of expert obs-action-obs triples
        that are generated from pickled expert policies.
=======
    make_blank_policy_kwargs: Keyword arguments passed to `make_blank_policy`,
        used to initialize the trainer.
>>>>>>> a2c10862
  """
  env = util.make_vec_env(env_id, num_vec)
  gen_policy = util.make_blank_policy(env, verbose=1,
                                      **make_blank_policy_kwargs)

  if use_random_expert:
    expert_policies = [gen_policy]
  else:
    expert_policies = util.load_policy(env)
    if expert_policies is None:
      raise ValueError(env)
  expert_rollouts = rollout.generate_transitions_multiple(
      expert_policies, env, n_expert_samples)[:3]

  if use_gail:
    discrim = discrim_net.DiscrimNetGAIL(env.observation_space,
                                         env.action_space,
                                         scale=discrim_scale,
                                         **discrim_kwargs)
  else:
    rn = BasicShapedRewardNet(env.observation_space, env.action_space,
                              scale=discrim_scale, **reward_kwargs)
    discrim = discrim_net.DiscrimNetAIRL(rn, **discrim_kwargs)

  trainer = Trainer(env, gen_policy, discrim, expert_rollouts,
                    **trainer_kwargs)
  return trainer<|MERGE_RESOLUTION|>--- conflicted
+++ resolved
@@ -15,13 +15,9 @@
 def init_trainer(env_id, use_gail=False,
                  use_random_expert=True,
                  num_vec=8, discrim_scale=False,
-<<<<<<< HEAD
                  n_expert_samples: int = 4000,
-                 discrim_kwargs={}, reward_kwargs={}, trainer_kwargs={}):
-=======
                  discrim_kwargs={}, reward_kwargs={}, trainer_kwargs={},
                  make_blank_policy_kwargs={}):
->>>>>>> a2c10862
   """Builds a Trainer, ready to be trained on a vectorized environment
   and either expert rollout data or random rollout data.
 
@@ -38,13 +34,10 @@
     trainer_kwargs (dict): Aguments for the Trainer constructor.
     reward_kwargs (dict): Arguments for the `*RewardNet` constructor.
     discrim_kwargs (dict): Arguments for the `DiscrimNet*` constructor.
-<<<<<<< HEAD
     n_expert_samples: The number of expert obs-action-obs triples
         that are generated from pickled expert policies.
-=======
     make_blank_policy_kwargs: Keyword arguments passed to `make_blank_policy`,
         used to initialize the trainer.
->>>>>>> a2c10862
   """
   env = util.make_vec_env(env_id, num_vec)
   gen_policy = util.make_blank_policy(env, verbose=1,
