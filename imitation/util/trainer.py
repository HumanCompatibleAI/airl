"""
Utility functions for manipulating Trainer.

(The primary reason these functions are here instead of in utils.py is to
prevent cyclic imports between imitation.trainer and imitation.util)
"""

import gin
import gin.tf
import tensorflow as tf

import imitation.discrim_net as discrim_net
from imitation.reward_net import BasicShapedRewardNet
from imitation.trainer import Trainer
import imitation.util as util


@gin.configurable
<<<<<<< HEAD
def init_trainer(env_id, policy_dir, use_gail=False, use_random_expert=True,
                 **airl_trainer_kwargs):
  """Build an AIRLTrainer, ready to be trained on a vectorized environment
=======
def init_trainer(env_id, policy_dir, use_gail, use_random_expert=True,
                 **trainer_kwargs):
  """Builds a Trainer, ready to be trained on a vectorized environment
>>>>>>> 782e6eb5
  and either expert rollout data or random rollout data.

  Args:
    env_id (str): The string id of a gym environment.
    use_gail (bool): If True, then train using GAIL. If False, then train
        using AIRL.
    policy_dir (str): The directory containing the pickled experts for
        generating rollouts. Only applicable if `use_random_expert` is True.
    use_random_expert (bool):
        If True, then use a blank (random) policy to generate rollouts.
        If False, then load an expert policy. Will crash if DNE.
    **trainer_kwargs: Additional arguments For the Trainer constructor.
  """
  env = util.make_vec_env(env_id, 8)
  gen_policy = util.make_blank_policy(env, init_tensorboard=False)
  tf.logging.info("use_random_expert %s", use_random_expert)
  if use_random_expert:
    expert_policy = gen_policy
  else:
    expert_policy = util.load_policy(env, basedir=policy_dir)
    if expert_policy is None:
      raise ValueError(env)

  if use_gail:
    discrim = discrim_net.DiscrimNetGAIL(env.observation_space,
                                         env.action_space)
  else:
    rn = BasicShapedRewardNet(env.observation_space, env.action_space)
    discrim = discrim_net.DiscrimNetAIRL(rn)

  trainer = Trainer(env, gen_policy, discrim,
                    expert_policies=expert_policy, **trainer_kwargs)
  return trainer<|MERGE_RESOLUTION|>--- conflicted
+++ resolved
@@ -16,15 +16,9 @@
 
 
 @gin.configurable
-<<<<<<< HEAD
 def init_trainer(env_id, policy_dir, use_gail=False, use_random_expert=True,
-                 **airl_trainer_kwargs):
-  """Build an AIRLTrainer, ready to be trained on a vectorized environment
-=======
-def init_trainer(env_id, policy_dir, use_gail, use_random_expert=True,
                  **trainer_kwargs):
   """Builds a Trainer, ready to be trained on a vectorized environment
->>>>>>> 782e6eb5
   and either expert rollout data or random rollout data.
 
   Args:
