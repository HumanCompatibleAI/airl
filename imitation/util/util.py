--- conflicted
+++ resolved
@@ -205,11 +205,6 @@
       env (str): The string name of the Gym environment the policy is acting in.
       policy_class (stable_baselines.BaseRLModel class): A policy constructor
           from the stable_baselines module.
-<<<<<<< HEAD
-      init_tensorboard (bool): Whether to initialize TensorBoard logging for
-          this policy.
-=======
->>>>>>> c6736fd3
       base_dir (str): The directory of the pickled file.
       policy_network_class (stable_baselines.BasePolicy): A policy network
           constructor. Unless we are using a custom BasePolicy (not builtin to
