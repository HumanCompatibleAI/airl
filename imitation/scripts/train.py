"""Train an IRL algorithm and plot its output.

Can be used as a CLI script, or the `train_and_plot` function can be called
directly."""

import argparse
from collections import defaultdict
import datetime
import math
import os
from typing import Optional, Union

import gin
import gin.tf
import gym
from matplotlib import pyplot as plt
import tensorflow as tf
import tqdm

from imitation.trainer import Trainer
import imitation.util as util
from imitation.util.trainer import init_trainer


@gin.configurable
<<<<<<< HEAD
def train_and_plot(policy_dir: str = "expert_models",
                   env: Union[gym.Env, str] = 'CartPole-v1',
                   *,
                   n_epochs: int = 100,
                   n_epochs_per_plot: Optional[float] = None,
                   n_disc_steps_per_epoch: int = 10,
                   n_gen_steps_per_epoch: int = 10000,
                   n_episodes_per_reward_data: int = 5,
                   interactive: bool = True,
                   trainer: Optional[Trainer] = None,
                   **trainer_kwargs
                   ) -> None:
=======
def train_and_plot(policy_dir, env='CartPole-v1',
                   n_epochs=100,
                   n_plots_each_per_epoch=0,
                   n_disc_steps_per_epoch=10,
                   n_gen_steps_per_epoch=10000,
                   n_gen_plot_episodes=0,
                   trainer_hook_fn=None,
                   trainer=None,
                   interactive=True,
                   ):
>>>>>>> 6dbef1bd
  """Alternate between training the generator and discriminator.

  Every epoch:
    - Plot discriminator loss during discriminator training steps in blue and
      discriminator loss during generator training steps in red.
    - Plot the performance of the generator policy versus the performance of
      a random policy.

  Args:
      policy_dir: Path to a directory that holds pickled expert policies.
      env: The environment to train in, by default 'CartPole-v1'. This
          argument is ignored if the `trainer` is manually provided via the
          `trainer` argument.
      n_epochs: The number of epochs to train. Each epoch consists of
          `n_disc_steps_per_epoch` discriminator steps followed by
          `n_gen_steps_per_epoch` generator steps.
      n_epochs_per_plot: An optional number, greater than or equal to 1. The
          (possibly fractional) number of epochs between each plot. The first
          plot is at epoch 0, after the first discrim and generator steps.
          If `n_epochs_per_plot is None`, then don't make any plots.
      n_disc_steps_per_epoch: The number of discriminator update steps during
          every training epoch.
      n_gen_plot_episodes: The number of generator update steps during every
          generator epoch.
      n_episodes_per_reward_data: The number of episodes to average over when
          calculating the average episode reward of a policy.
      interactive: Figures are always saved to "output/*.png". If `interactive`
        is True, then also show plots as they are created.
      trainer: If this is provided, then train using this Trainer instead of
        initializing a new one. Also, ignore the `env` argument.
      trainer_kwargs: Passed to `init_trainer` when `trainer` is not specified.
  """
  assert n_epochs_per_plot is None or n_epochs_per_plot >= 1
  if trainer is None:
<<<<<<< HEAD
    assert env is not None
    trainer = init_trainer(env, policy_dir=policy_dir, **trainer_kwargs)
  env = trainer.env
=======
    trainer = init_trainer(env, policy_dir=policy_dir)
  if trainer_hook_fn:
    trainer_hook_fn(trainer)
>>>>>>> 6dbef1bd

  os.makedirs("output", exist_ok=True)

  plot_idx = 0
  gen_data = ([], [])
  disc_data = ([], [])

  def disc_plot_add_data(gen_mode: bool = False):
    """Evaluates and records the discriminator loss for plotting later.

    Args:
        gen_mode: Whether the generator or the discriminator is active.
            We use this to color the data points.
    """
    nonlocal plot_idx
    mode = "gen" if gen_mode else "dis"
    X, Y = gen_data if gen_mode else disc_data
    # Divide by two since we get two data points (gen and disc) per epoch.
    X.append(plot_idx / 2)
    Y.append(trainer.eval_disc_loss())
    tf.logging.info(
        "plot idx ({}): {} disc loss: {}"
        .format(mode, plot_idx, Y[-1]))
    plot_idx += 1

  def disc_plot_show():
    """Render a plot of discriminator loss vs. training epoch number."""
    plt.scatter(disc_data[0], disc_data[1], c='g', alpha=0.7, s=4,
                label="discriminator loss (dis step)")
    plt.scatter(gen_data[0], gen_data[1], c='r', alpha=0.7, s=4,
                label="discriminator loss (gen step)")
    plt.title("Discriminator loss")
    plt.legend()
    _savefig_timestamp("plot_fight_loss_disc", interactive)

  gen_ep_reward = defaultdict(list)
  rand_ep_reward = defaultdict(list)
  exp_ep_reward = defaultdict(list)

  def ep_reward_plot_add_data(env, name):
    """Calculate and record the average episode reward from rollouts of env."""
    gen_policy = trainer.gen_policy
    rand_policy = util.make_blank_policy(env)
    exp_policy = trainer.expert_policies[-1]

<<<<<<< HEAD
    gen_rew = util.rollout.total_reward(
        gen_policy, env, n_episodes=n_episodes_per_reward_data
    ) / n_episodes_per_reward_data
    rand_rew = util.rollout.total_reward(
        rand_policy, env, n_episodes=n_episodes_per_reward_data
    ) / n_episodes_per_reward_data
    exp_rew = util.rollout.total_reward(
        exp_policy, env, n_episodes=n_episodes_per_reward_data
    ) / n_episodes_per_reward_data
    gen_ep_reward[name].append(gen_rew)
    rand_ep_reward[name].append(rand_rew)
    exp_ep_reward[name].append(exp_rew)
    tf.logging.info("generator reward: {}".format(gen_rew))
    tf.logging.info("random reward: {}".format(rand_rew))
    tf.logging.info("exp reward: {}".format(exp_rew))
=======
    gen_ret = util.rollout.mean_return(
        gen_policy, env, n_episodes=n_gen_plot_episodes)
    rand_ret = util.rollout.mean_return(
        rand_policy, env, n_episodes=n_gen_plot_episodes)
    exp_ret = util.rollout.mean_return(
        exp_policy, env, n_episodes=n_gen_plot_episodes)
    gen_ep_reward[name].append(gen_ret)
    rand_ep_reward[name].append(rand_ret)
    exp_ep_reward[name].append(exp_ret)
    tf.logging.info("generator return: {}".format(gen_ret))
    tf.logging.info("random return: {}".format(rand_ret))
    tf.logging.info("exp return: {}".format(exp_ret))
>>>>>>> 6dbef1bd

  def ep_reward_plot_show():
    """Render and show average episode reward plots."""
    for name in gen_ep_reward:
      plt.title(name + " Performance")
      plt.xlabel("epochs")
      plt.ylabel("Average reward per episode (n={})"
                 .format(n_episodes_per_reward_data))
      plt.plot(gen_ep_reward[name], label="avg gen ep reward", c="red")
      plt.plot(rand_ep_reward[name],
               label="avg random ep reward", c="black")
      plt.plot(exp_ep_reward[name], label="avg exp ep reward", c="blue")
      plt.legend()
      _savefig_timestamp("plot_fight_epreward_gen", interactive)

  if n_epochs_per_plot is not None:
    n_plots_per_epoch = 1 / n_epochs_per_plot
  else:
    n_plots_per_epoch = None

  def should_plot_now(epoch) -> bool:
    """For positive epochs, returns True if a plot should be rendered now.

    This also controls the frequency at which `ep_reward_plot_add_data` is
    called, because generating those rollouts is too expensive to perform
    every timestep.
    """
    assert epoch >= 1
    if n_plots_per_epoch is None:
      return False
    plot_num = math.floor(n_plots_per_epoch * epoch)
    prev_plot_num = math.floor(n_plots_per_epoch * (epoch - 1))
    assert abs(plot_num - prev_plot_num) <= 1
    return plot_num != prev_plot_num

  # Collect data for epoch 0.
  if n_epochs_per_plot is not None:
    disc_plot_add_data(False)
    ep_reward_plot_add_data(env, "True Reward")
    ep_reward_plot_add_data(trainer.env_wrapped_test, "Learned Reward")

  for epoch in tqdm.tqdm(range(1, n_epochs+1), desc="epoch"):
    trainer.train_disc(n_disc_steps_per_epoch)
    disc_plot_add_data(False)
    trainer.train_gen(n_gen_steps_per_epoch)
    disc_plot_add_data(True)

    if should_plot_now(epoch):
      disc_plot_show()
      ep_reward_plot_add_data(env, "True Reward")
      ep_reward_plot_add_data(trainer.env_wrapped_test, "Learned Reward")
      ep_reward_plot_show()

  return trainer, gen_data, disc_data, gen_ep_reward


def _savefig_timestamp(prefix="", also_show=True):
  path = "output/{}_{}.png".format(prefix, datetime.datetime.now())
  plt.savefig(path)
  tf.logging.info("plot saved to {}".format(path))
  if also_show:
    plt.show()


def main():
  tf.logging.set_verbosity(tf.logging.INFO)

  train_and_plot()


if __name__ == "__main__":
  parser = argparse.ArgumentParser()
  parser.add_argument("--gin_config",
                      default='configs/cartpole_airl.gin')
  args = parser.parse_args()

  gin.parse_config_file(args.gin_config)

  main()<|MERGE_RESOLUTION|>--- conflicted
+++ resolved
@@ -17,13 +17,11 @@
 import tensorflow as tf
 import tqdm
 
-from imitation.trainer import Trainer
 import imitation.util as util
 from imitation.util.trainer import init_trainer
 
 
 @gin.configurable
-<<<<<<< HEAD
 def train_and_plot(policy_dir: str = "expert_models",
                    env: Union[gym.Env, str] = 'CartPole-v1',
                    *,
@@ -33,21 +31,7 @@
                    n_gen_steps_per_epoch: int = 10000,
                    n_episodes_per_reward_data: int = 5,
                    interactive: bool = True,
-                   trainer: Optional[Trainer] = None,
-                   **trainer_kwargs
-                   ) -> None:
-=======
-def train_and_plot(policy_dir, env='CartPole-v1',
-                   n_epochs=100,
-                   n_plots_each_per_epoch=0,
-                   n_disc_steps_per_epoch=10,
-                   n_gen_steps_per_epoch=10000,
-                   n_gen_plot_episodes=0,
-                   trainer_hook_fn=None,
-                   trainer=None,
-                   interactive=True,
                    ):
->>>>>>> 6dbef1bd
   """Alternate between training the generator and discriminator.
 
   Every epoch:
@@ -81,16 +65,8 @@
       trainer_kwargs: Passed to `init_trainer` when `trainer` is not specified.
   """
   assert n_epochs_per_plot is None or n_epochs_per_plot >= 1
-  if trainer is None:
-<<<<<<< HEAD
-    assert env is not None
-    trainer = init_trainer(env, policy_dir=policy_dir, **trainer_kwargs)
+  trainer = init_trainer(env, policy_dir=policy_dir)
   env = trainer.env
-=======
-    trainer = init_trainer(env, policy_dir=policy_dir)
-  if trainer_hook_fn:
-    trainer_hook_fn(trainer)
->>>>>>> 6dbef1bd
 
   os.makedirs("output", exist_ok=True)
 
@@ -136,36 +112,18 @@
     rand_policy = util.make_blank_policy(env)
     exp_policy = trainer.expert_policies[-1]
 
-<<<<<<< HEAD
-    gen_rew = util.rollout.total_reward(
-        gen_policy, env, n_episodes=n_episodes_per_reward_data
-    ) / n_episodes_per_reward_data
-    rand_rew = util.rollout.total_reward(
-        rand_policy, env, n_episodes=n_episodes_per_reward_data
-    ) / n_episodes_per_reward_data
-    exp_rew = util.rollout.total_reward(
-        exp_policy, env, n_episodes=n_episodes_per_reward_data
-    ) / n_episodes_per_reward_data
-    gen_ep_reward[name].append(gen_rew)
-    rand_ep_reward[name].append(rand_rew)
-    exp_ep_reward[name].append(exp_rew)
-    tf.logging.info("generator reward: {}".format(gen_rew))
-    tf.logging.info("random reward: {}".format(rand_rew))
-    tf.logging.info("exp reward: {}".format(exp_rew))
-=======
     gen_ret = util.rollout.mean_return(
-        gen_policy, env, n_episodes=n_gen_plot_episodes)
+        gen_policy, env, n_episodes=n_episodes_per_reward_data)
     rand_ret = util.rollout.mean_return(
-        rand_policy, env, n_episodes=n_gen_plot_episodes)
+        rand_policy, env, n_episodes=n_episodes_per_reward_data)
     exp_ret = util.rollout.mean_return(
-        exp_policy, env, n_episodes=n_gen_plot_episodes)
+        exp_policy, env, n_episodes=n_episodes_per_reward_data)
     gen_ep_reward[name].append(gen_ret)
     rand_ep_reward[name].append(rand_ret)
     exp_ep_reward[name].append(exp_ret)
     tf.logging.info("generator return: {}".format(gen_ret))
     tf.logging.info("random return: {}".format(rand_ret))
     tf.logging.info("exp return: {}".format(exp_ret))
->>>>>>> 6dbef1bd
 
   def ep_reward_plot_show():
     """Render and show average episode reward plots."""
