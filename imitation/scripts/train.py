--- conflicted
+++ resolved
@@ -10,36 +10,18 @@
 import os
 from typing import Optional, Union
 
-<<<<<<< HEAD
-=======
-import gin
-import gin.tf
 import gym
->>>>>>> 5e943656
 from matplotlib import pyplot as plt
 import tensorflow as tf
 import tqdm
 
-from imitation.experiments import train_exp
+from imitation.scripts.config.train import train_ex
 import imitation.util as util
 from imitation.util.trainer import init_trainer
 
 
-<<<<<<< HEAD
-@train_exp.automain
-def train_and_plot(env='CartPole-v1',
-                   n_epochs=100,
-                   n_plots_each_per_epoch=0,
-                   n_disc_steps_per_epoch=10,
-                   n_gen_steps_per_epoch=10000,
-                   n_gen_plot_episodes=0,
-                   trainer_hook_fn=None,
-                   trainer=None,
-                   interactive=True,
-=======
-@gin.configurable
-def train_and_plot(policy_dir: str = "expert_models",
-                   env: Union[gym.Env, str] = 'CartPole-v1',
+@train_ex.main
+def train_and_plot(env: Union[gym.Env, str] = 'CartPole-v1',
                    *,
                    n_epochs: int = 100,
                    n_epochs_per_plot: Optional[float] = None,
@@ -47,7 +29,8 @@
                    n_gen_steps_per_epoch: int = 10000,
                    n_episodes_per_reward_data: int = 5,
                    interactive: bool = True,
->>>>>>> 5e943656
+                   make_blank_policy_kwargs: dict = {},
+                   init_trainer_kwargs: dict = {},
                    ):
   """Alternate between training the generator and discriminator.
 
@@ -77,19 +60,11 @@
           calculating the average episode reward of a policy.
       interactive: Figures are always saved to "output/*.png". If `interactive`
         is True, then also show plots as they are created.
-      trainer: If this is provided, then train using this Trainer instead of
-        initializing a new one. Also, ignore the `env` argument.
-      trainer_kwargs: Passed to `init_trainer` when `trainer` is not specified.
+      make_blank_policy_kwargs: Keyword arguments passed to `make_blank_policy`,
+        used to initialize the trainer.
   """
-<<<<<<< HEAD
-  if trainer is None:
-    trainer = init_trainer(env)
-  if trainer_hook_fn:
-    trainer_hook_fn(trainer)
-=======
   assert n_epochs_per_plot is None or n_epochs_per_plot >= 1
-  trainer = init_trainer(env, policy_dir=policy_dir)
->>>>>>> 5e943656
+  trainer = init_trainer(env)
 
   os.makedirs("output", exist_ok=True)
 
@@ -132,7 +107,8 @@
   def ep_reward_plot_add_data(env, name):
     """Calculate and record the average episode reward from rollouts of env."""
     gen_policy = trainer.gen_policy
-    rand_policy = util.make_blank_policy(trainer.env)
+    rand_policy = util.make_blank_policy(trainer.env,
+                                         **make_blank_policy_kwargs)
     exp_policy = trainer.expert_policies[-1]
 
     gen_ret = util.rollout.mean_return(
@@ -210,4 +186,9 @@
   plt.savefig(path)
   tf.logging.info("plot saved to {}".format(path))
   if also_show:
-    plt.show()+    plt.show()
+
+
+if __name__ == "__main__":
+    # TODO: Make observer.
+    train_ex.run()