--- conflicted
+++ resolved
@@ -10,16 +10,10 @@
 
 @data_collect_ex.config
 def data_collect_defaults():
-<<<<<<< HEAD
     env_name = "CartPole-v1"  # The gym.Env name
     total_timesteps = int(1e6)  # Number of training timesteps in model.learn()
     num_vec = 8  # Number of environments in DummyVecEnv
-=======
-    env_name = "CartPole-v1"
-    total_timesteps = int(1e6)
-    num_vec = 8
     parallel = True  # Use SubprocVecEnv (generally faster if num_vec>1)
->>>>>>> 374bf495
     make_blank_policy_kwargs = DEFAULT_BLANK_POLICY_KWARGS
 
     rollout_save = True  # Whether to save rollout files.
