import logging
import os
import warnings
from typing import Callable, Dict, Mapping, Optional, Type, Union

import gym
import numpy as np
import torch as th
import torch.utils.tensorboard as thboard
import tqdm
from stable_baselines3.common import base_class, preprocessing, vec_env

<<<<<<< HEAD
from imitation.data import buffer, dataset, types, wrappers
from imitation.rewards import common as rew_common
=======
from imitation.data import buffer, datasets, types, wrappers
>>>>>>> 037b3dcf
from imitation.rewards import discrim_net, reward_net
from imitation.util import logger, reward_wrapper


class AdversarialTrainer:
    """Base class for adversarial imitation learning algorithms like GAIL and AIRL."""

    venv: vec_env.VecEnv
    """The original vectorized environment."""

    venv_train: vec_env.VecEnv
    """Like `self.venv`, but wrapped with train reward unless in debug mode.

    If `debug_use_ground_truth=True` was passed into the initializer then
    `self.venv_train` is the same as `self.venv`."""

    venv_test: vec_env.VecEnv
    """Like `self.venv`, but wrapped with test reward unless in debug mode.

    If `debug_use_ground_truth=True` was passed into the initializer then
    `self.venv_test` is the same as `self.venv`."""

    def __init__(
        self,
        venv: vec_env.VecEnv,
        gen_algo: base_class.BaseAlgorithm,
        discrim: discrim_net.DiscrimNet,
        expert_data: Union[datasets.Dataset[types.Transitions], types.Transitions],
        *,
        log_dir: str = "output/",
        disc_batch_size: int = 2048,
        disc_minibatch_size: int = 256,
        disc_opt_cls: Type[th.optim.Optimizer] = th.optim.Adam,
        disc_opt_kwargs: Optional[Mapping] = None,
        gen_replay_buffer_capacity: Optional[int] = None,
        init_tensorboard: bool = False,
        init_tensorboard_graph: bool = False,
        debug_use_ground_truth: bool = False,
    ):
        """Builds AdversarialTrainer.

        Args:
            venv: The vectorized environment to train in.
            gen_algo: The generator RL algorithm that is trained to maximize
              discriminator confusion. The generator batch size
              `self.gen_batch_size` is inferred from `gen_algo.n_steps`.
            discrim: The discriminator network.
            expert_data: Either a `Dataset` of expert `Transitions`, or an instance of
                `Transitions` to be automatically converted into a
                `Dataset[Transitions]`.
            log_dir: Directory to store TensorBoard logs, plots, etc. in.
            disc_batch_size: The default number of expert and generator transitions
              samples to feed to the discriminator in each call to
              `self.train_disc()`. (Half of the samples are expert and half of the
              samples are generator).
            disc_minibatch_size: The discriminator minibatch size. Each
              discriminator batch is split into minibatches and an Adam update is
              applied on the gradient resulting form each minibatch. Must evenly
              divide `disc_batch_size`. Must be an even number.
            disc_opt_cls: The optimizer for discriminator training.
            disc_opt_kwargs: Parameters for discriminator training.
            gen_replay_buffer_capacity: The capacity of the
              generator replay buffer (the number of obs-action-obs samples from
              the generator that can be stored).

              By default this is equal to `self.gen_batch_size`, meaning that we
              sample only from the most recent batch of generator samples.
            init_tensorboard: If True, makes various discriminator
              TensorBoard summaries.
            init_tensorboard_graph: If both this and `init_tensorboard` are True,
              then write a Tensorboard graph summary to disk.
            debug_use_ground_truth: If True, use the ground truth reward for
              `self.train_env`.
              This disables the reward wrapping that would normally replace
              the environment reward with the learned reward. This is useful for
              sanity checking that the policy training is functional.
        """
        assert (
            logger.is_configured()
        ), "Requires call to imitation.util.logger.configure"
        self._global_step = 0

        assert disc_batch_size % disc_minibatch_size == 0
        assert disc_minibatch_size % 2 == 0, (
            "discriminator minibatch size must be even "
            "(equal split between generator and expert samples)"
        )
        self.disc_batch_size = disc_batch_size
        self.disc_minibatch_size = disc_minibatch_size
        self.debug_use_ground_truth = debug_use_ground_truth
        self.venv = venv
        self.gen_algo = gen_algo
        self._log_dir = log_dir

        # Create graph for optimising/recording stats on discriminator
        self.discrim = discrim
        self._disc_opt_cls = disc_opt_cls
        self._disc_opt_kwargs = disc_opt_kwargs or {}
        self._init_tensorboard = init_tensorboard
        self._init_tensorboard_graph = init_tensorboard_graph
        self._disc_opt = self._disc_opt_cls(
            self.discrim.parameters(), **self._disc_opt_kwargs
        )

        if self._init_tensorboard:
            logging.info("building summary directory at " + self._log_dir)
            summary_dir = os.path.join(self._log_dir, "summary")
            os.makedirs(summary_dir, exist_ok=True)
            self._summary_writer = thboard.SummaryWriter(summary_dir)

        if debug_use_ground_truth:
            # Would use an identity reward fn here, but RewardFns can't see rewards.
            self.venv_train = self.venv_test = self.venv
        else:
            self.venv_train = reward_wrapper.RewardVecEnvWrapper(
                self.venv, self.discrim.predict_reward_train
            )
            self.venv_test = reward_wrapper.RewardVecEnvWrapper(
                self.venv, self.discrim.predict_reward_test
            )

        self.venv_train_buffering = wrappers.BufferingWrapper(self.venv_train)
        self.venv_train_norm = vec_env.VecNormalize(self.venv_train_buffering)
        self.gen_algo.set_env(self.venv_train_norm)

        if gen_replay_buffer_capacity is None:
            gen_replay_buffer_capacity = self.gen_batch_size
        self._gen_replay_buffer = buffer.ReplayBuffer(
            gen_replay_buffer_capacity, self.venv
        )

        if isinstance(expert_data, types.Transitions):
            # Somehow, pytype doesn't recognize that `expert_data` is Transitions.
            expert_data = datasets.TransitionsDictDatasetAdaptor(
                expert_data,  # pytype: disable=wrong-arg-types
            )
        self._expert_dataset = expert_data

        expert_ds_size = self._expert_dataset.size()
        if expert_ds_size is not None and self.disc_batch_size // 2 > expert_ds_size:
            warnings.warn(
                "The discriminator batch size is more than twice the number of "
                "expert samples. This means that we will be reusing expert samples "
                "every discrim batch.",
                category=RuntimeWarning,
            )

    @property
    def gen_batch_size(self) -> int:
<<<<<<< HEAD
        return self.gen_algo.n_steps
=======
        return self.gen_policy.n_batch

    @property
    def discrim(self) -> discrim_net.DiscrimNet:
        """Discriminator being trained, used to compute reward for policy."""
        return self._discrim

    @property
    def expert_dataset(self) -> datasets.Dataset[types.Transitions]:
        """Dataset containing expert demonstrations that are being imitated."""
        return self._expert_dataset

    @property
    def gen_policy(self) -> base_class.BaseRLModel:
        """Policy (i.e. the generator) being trained."""
        return self._gen_policy
>>>>>>> 037b3dcf

    def _gen_log_action_prob_from_unnormalized(
        self, observation: np.ndarray, *, actions: np.ndarray, logp=True,
    ) -> np.ndarray:
        """Calculate generator log action probabilility.

        Params:
          observation: Unnormalized observation.
          actions: action.
        """
        obs = self.venv_train_norm.normalize_obs(observation)
        return self.gen_algo.action_probability(obs, actions=actions, logp=logp)

    def train_disc(self, n_samples: Optional[int] = None) -> None:
        """Trains the discriminator to minimize classification cross-entropy.

        Must call `train_gen` first (otherwise there will be no saved generator
        samples for training, and will error).

        Args:
          n_samples: A number of transitions to sample from the generator
            replay buffer and the expert demonstration dataset. (Half of the
            samples are from each source). By default, `self.disc_batch_size`.
            `n_samples` must be a positive multiple of `self.disc_minibatch_size`.
        """
        if self._gen_replay_buffer.size() == 0:
            raise RuntimeError(
                "No generator samples for training. " "Call `train_gen()` first."
            )

        if n_samples is None:
            n_samples = self.disc_batch_size
        n_updates = n_samples // self.disc_minibatch_size
        assert n_samples % self.disc_minibatch_size == 0
        assert n_updates >= 1
        for _ in range(n_updates):
            gen_samples = self._gen_replay_buffer.sample(self.disc_minibatch_size)
            self.train_disc_step(gen_samples=gen_samples)

    def train_disc_step(
        self,
        *,
        gen_samples: Optional[types.Transitions] = None,
        expert_samples: Optional[types.Transitions] = None,
    ) -> Dict[str, float]:
        """Perform a single discriminator update, optionally using provided samples.

        Args:
          gen_samples: Transition samples from the generator policy. If not
            provided, then take `self.disc_batch_size // 2` samples from the
            generator replay buffer. Observations should not be normalized.
          expert_samples: Transition samples from the expert. If not
            provided, then take `n_gen` expert samples from the expert
            dataset, where `n_gen` is the number of samples in `gen_samples`.
            Observations should not be normalized.

        Returns:
           dict: Statistics for discriminator (e.g. loss, accuracy).
        """
        with logger.accumulate_means("disc"):
            # optionally write TB summaries for collected ops
            step = self._global_step
            write_summaries = self._init_tensorboard and step % 20 == 0

            # compute loss
            batch = self._make_disc_train_batch(
                gen_samples=gen_samples, expert_samples=expert_samples
            )
            disc_logits = self.discrim.logits_gen_is_high(
                batch["state"],
                batch["action"],
                batch["next_state"],
                batch["done"],
                batch["log_policy_act_prob"],
            )
            loss = self.discrim.disc_loss(disc_logits, batch["labels_gen_is_one"])

            # do gradient step
            self._disc_opt.zero_grad()
            loss.backward()
            self._disc_opt.step()

            # compute/write stats and TensorBoard data
            with th.no_grad():
                train_stats = rew_common.compute_train_stats(
                    disc_logits, batch["labels_gen_is_one"], loss
                )
            logger.record("step", step)
            for k, v in train_stats.items():
                logger.record(k, v)
            logger.dump(self._global_step)
            if write_summaries:
                self._summary_writer.add_histogram("disc_logits", disc_logits.detach())

        return train_stats

    def train_gen(
        self,
        total_timesteps: Optional[int] = None,
        learn_kwargs: Optional[Mapping] = None,
    ):
        """Trains the generator to maximize the discriminator loss.

        After the end of training populates the generator replay buffer (used in
        discriminator training) with `self.disc_batch_size` transitions.

        Args:
          total_timesteps: The number of transitions to sample from
            `self.venv_train_norm` during training. By default,
            `self.gen_batch_size`.
          learn_kwargs: kwargs for the Stable Baselines `RLModel.learn()`
            method.
        """
        if total_timesteps is None:
            total_timesteps = self.gen_batch_size
        if learn_kwargs is None:
            learn_kwargs = {}

        with logger.accumulate_means("gen"):
            self.gen_algo.learn(
                total_timesteps=total_timesteps,
                reset_num_timesteps=False,
                **learn_kwargs,
            )

        gen_samples = self.venv_train_norm.pop_transitions()
        self._gen_replay_buffer.store(gen_samples)

    def train(
        self, total_timesteps: int, callback: Optional[Callable[[int], None]] = None,
    ) -> None:
        """Alternates between training the generator and discriminator.

        Every epoch consists of a call to `train_gen(self.gen_batch_size)`,
        a call to `train_disc(self.disc_batch_size)`, and
        finally a call to `callback(epoch)`.

        Training ends once an additional epoch would cause the number of transitions
        sampled from the environment to exceed `total_timesteps`.

        Params:
          total_timesteps: An upper bound on the number of transitions to sample
            from the environment during training.
          callback: A function called at the end of every epoch which takes in a
            single argument, the epoch number. Epoch numbers are in
            `range(total_timesteps // self.gen_batch_size)`.
        """
        n_epochs = total_timesteps // self.gen_batch_size
        assert n_epochs >= 1, (
            "No updates (need at least "
            f"{self.gen_batch_size} timesteps, have only "
            f"total_timesteps={total_timesteps})!"
        )
        for epoch in tqdm.tqdm(range(0, n_epochs), desc="epoch"):
            self.train_gen(self.gen_batch_size)
            self.train_disc(self.disc_batch_size)
            if callback:
                callback(epoch)
            logger.dump(self._global_step)

    def _torchify_array(self, ndarray: np.ndarray, **kwargs) -> th.Tensor:
        return th.as_tensor(ndarray, device=self.discrim.device(), **kwargs)

    def _torchify_with_space(
        self, ndarray: np.ndarray, space: gym.Space, **kwargs
    ) -> th.Tensor:
        tensor = th.as_tensor(ndarray, device=self.discrim.device(), **kwargs)
        preprocessed = preprocessing.preprocess_obs(
            tensor,
            space,
            # TODO(sam): can I remove "scale" kwarg in DiscrimNet etc.?
            normalize_images=self.discrim.scale,
        )
        return preprocessed

    def _make_disc_train_batch(
        self,
        *,
        gen_samples: Optional[types.Transitions] = None,
        expert_samples: Optional[types.Transitions] = None,
    ) -> dict:
        """Build and return training batch for the next discriminator update.

        Args:
          gen_samples: Same as in `train_disc_step`.
          expert_samples: Same as in `train_disc_step`.
        """
        if gen_samples is None:
            if self._gen_replay_buffer.size() == 0:
                raise RuntimeError(
                    "No generator samples for training. " "Call `train_gen()` first."
                )
            gen_samples = self._gen_replay_buffer.sample(self.disc_batch_size // 2)
        n_gen = len(gen_samples.obs)

        if expert_samples is None:
            expert_samples = self._expert_dataset.sample(n_gen)
        n_expert = len(expert_samples.obs)

        # Check dimensions.
        n_samples = n_expert + n_gen
        assert n_expert == len(expert_samples.acts)
        assert n_expert == len(expert_samples.next_obs)
        assert n_gen == len(gen_samples.acts)
        assert n_gen == len(gen_samples.next_obs)

        # Policy and reward network were trained on normalized observations.
        expert_obs_norm = self.venv_train_norm.normalize_obs(expert_samples.obs)
        gen_obs_norm = self.venv_train_norm.normalize_obs(gen_samples.obs)

        # Concatenate rollouts, and label each row as expert or generator.
        obs = np.concatenate([expert_obs_norm, gen_obs_norm])
        acts = np.concatenate([expert_samples.acts, gen_samples.acts])
        next_obs = np.concatenate([expert_samples.next_obs, gen_samples.next_obs])
        dones = np.concatenate([expert_samples.dones, gen_samples.dones])
        labels_gen_is_one = np.concatenate(
            [np.zeros(n_expert, dtype=int), np.ones(n_gen, dtype=int)]
        )

        # Calculate generator-policy log probabilities.
        with th.no_grad():
            obs_th = th.as_tensor(obs, device=self.gen_algo.device)
            acts_th = th.as_tensor(acts, device=self.gen_algo.device)
            _, log_act_prob_th, _ = self.gen_algo.policy.evaluate_actions(
                obs_th, acts_th
            )
            log_act_prob = log_act_prob_th.detach().cpu().numpy()
            del obs_th, acts_th, log_act_prob_th  # unneeded
        assert len(log_act_prob) == n_samples
        log_act_prob = log_act_prob.reshape((n_samples,))

        batch_dict = {
            "state": self._torchify_with_space(obs, self.discrim.observation_space),
            "action": self._torchify_with_space(acts, self.discrim.action_space),
            "next_state": self._torchify_with_space(
                next_obs, self.discrim.observation_space
            ),
            "done": self._torchify_array(dones),
            "labels_gen_is_one": self._torchify_array(labels_gen_is_one),
            "log_policy_act_prob": self._torchify_array(log_act_prob),
        }

        return batch_dict


class GAIL(AdversarialTrainer):
    def __init__(
        self,
        venv: vec_env.VecEnv,
<<<<<<< HEAD
        expert_data: Union[types.Transitions, dataset.Dataset[types.Transitions]],
        gen_algo: base_class.BaseAlgorithm,
=======
        expert_data: Union[types.Transitions, datasets.Dataset[types.Transitions]],
        gen_policy: base_class.BaseRLModel,
>>>>>>> 037b3dcf
        *,
        # FIXME(sam) pass in discrim net directly; don't ask for kwargs indirectly
        discrim_kwargs: Optional[Mapping] = None,
        **kwargs,
    ):
        """Generative Adversarial Imitation Learning.

        Most parameters are described in and passed to `AdversarialTrainer.__init__`.
        Additional parameters that `GAIL` adds on top of its superclass initializer are
        as follows:

        Args:
            discrim_kwargs: Optional keyword arguments to use while constructing the
                DiscrimNetGAIL.

        """
        discrim_kwargs = discrim_kwargs or {}
        discrim = discrim_net.DiscrimNetGAIL(
            venv.observation_space, venv.action_space, **discrim_kwargs
        )
        super().__init__(venv, gen_algo, discrim, expert_data, **kwargs)


class AIRL(AdversarialTrainer):
    def __init__(
        self,
        venv: vec_env.VecEnv,
<<<<<<< HEAD
        expert_data: Union[types.Transitions, dataset.Dataset[types.Transitions]],
        gen_algo: base_class.BaseAlgorithm,
=======
        expert_data: Union[types.Transitions, datasets.Dataset[types.Transitions]],
        gen_policy: base_class.BaseRLModel,
>>>>>>> 037b3dcf
        *,
        # FIXME(sam): pass in reward net directly, not via _cls and _kwargs
        reward_net_cls: Type[reward_net.RewardNet] = reward_net.BasicShapedRewardNet,
        reward_net_kwargs: Optional[Mapping] = None,
        discrim_kwargs: Optional[Mapping] = None,
        **kwargs,
    ):
        """Adversarial Inverse Reinforcement Learning.

        Most parameters are described in and passed to `AdversarialTrainer.__init__`.
        Additional parameters that `AIRL` adds on top of its superclass initializer are
        as follows:

        Args:
            reward_net_cls: Reward network constructor. The reward network is part of
                the AIRL discriminator.
            reward_net_kwargs: Optional keyword arguments to use while constructing
                the reward network.
            discrim_kwargs: Optional keyword arguments to use while constructing the
                DiscrimNetAIRL.
        """
        # TODO(shwang): Maybe offer str=>RewardNet conversion like
        #  stable_baselines3 does with policy classes.
        reward_net_kwargs = reward_net_kwargs or {}
        reward_network = reward_net_cls(
            action_space=venv.action_space,
            observation_space=venv.observation_space,
            # pytype is afraid that we'll directly call RewardNet() which is an abstract
            # class, hence the disable.
            **reward_net_kwargs,  # pytype: disable=not-instantiable
        )

        discrim_kwargs = discrim_kwargs or {}
        discrim = discrim_net.DiscrimNetAIRL(reward_network, **discrim_kwargs)
        super().__init__(venv, gen_algo, discrim, expert_data, **kwargs)<|MERGE_RESOLUTION|>--- conflicted
+++ resolved
@@ -10,12 +10,8 @@
 import tqdm
 from stable_baselines3.common import base_class, preprocessing, vec_env
 
-<<<<<<< HEAD
-from imitation.data import buffer, dataset, types, wrappers
+from imitation.data import buffer, datasets, types, wrappers
 from imitation.rewards import common as rew_common
-=======
-from imitation.data import buffer, datasets, types, wrappers
->>>>>>> 037b3dcf
 from imitation.rewards import discrim_net, reward_net
 from imitation.util import logger, reward_wrapper
 
@@ -165,26 +161,7 @@
 
     @property
     def gen_batch_size(self) -> int:
-<<<<<<< HEAD
         return self.gen_algo.n_steps
-=======
-        return self.gen_policy.n_batch
-
-    @property
-    def discrim(self) -> discrim_net.DiscrimNet:
-        """Discriminator being trained, used to compute reward for policy."""
-        return self._discrim
-
-    @property
-    def expert_dataset(self) -> datasets.Dataset[types.Transitions]:
-        """Dataset containing expert demonstrations that are being imitated."""
-        return self._expert_dataset
-
-    @property
-    def gen_policy(self) -> base_class.BaseRLModel:
-        """Policy (i.e. the generator) being trained."""
-        return self._gen_policy
->>>>>>> 037b3dcf
 
     def _gen_log_action_prob_from_unnormalized(
         self, observation: np.ndarray, *, actions: np.ndarray, logp=True,
@@ -434,13 +411,8 @@
     def __init__(
         self,
         venv: vec_env.VecEnv,
-<<<<<<< HEAD
-        expert_data: Union[types.Transitions, dataset.Dataset[types.Transitions]],
+        expert_data: Union[types.Transitions, datasets.Dataset[types.Transitions]],
         gen_algo: base_class.BaseAlgorithm,
-=======
-        expert_data: Union[types.Transitions, datasets.Dataset[types.Transitions]],
-        gen_policy: base_class.BaseRLModel,
->>>>>>> 037b3dcf
         *,
         # FIXME(sam) pass in discrim net directly; don't ask for kwargs indirectly
         discrim_kwargs: Optional[Mapping] = None,
@@ -468,13 +440,8 @@
     def __init__(
         self,
         venv: vec_env.VecEnv,
-<<<<<<< HEAD
-        expert_data: Union[types.Transitions, dataset.Dataset[types.Transitions]],
+        expert_data: Union[types.Transitions, datasets.Dataset[types.Transitions]],
         gen_algo: base_class.BaseAlgorithm,
-=======
-        expert_data: Union[types.Transitions, datasets.Dataset[types.Transitions]],
-        gen_policy: base_class.BaseRLModel,
->>>>>>> 037b3dcf
         *,
         # FIXME(sam): pass in reward net directly, not via _cls and _kwargs
         reward_net_cls: Type[reward_net.RewardNet] = reward_net.BasicShapedRewardNet,
