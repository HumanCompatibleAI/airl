"""DAgger (https://arxiv.org/pdf/1011.0686.pdf).

Interactively trains policy by collecting some demonstrations, doing BC,
collecting more demonstrations, doing BC again, etc. Initially the
demonstrations just come from the expert's policy; over time, they shift
to be drawn more and more from the imitator's policy.
"""

import dataclasses
import os
from typing import Callable, Tuple

import cloudpickle
import gym
import numpy as np
import tensorflow as tf
from stable_baselines.common.policies import BasePolicy

from imitation.algorithms.bc import BCTrainer, set_tf_vars
from imitation.util import data, rollout, util


def linear_beta_schedule(rampdown_rounds: int) -> Callable[[int], float]:
    """Linearly-decreasing schedule for beta (% of time that user act is used).

    Args:
      rampdown_rounds: number of rounds over which to anneal beta. Rounds
        are assumed to be numbered 0, 1, 2, ….

    Returns:
      schedule: function that takes current round number (0, or 1, or 2, etc.)
        as input & returns current beta as float.
    """
    assert rampdown_rounds > 0

    def schedule(i: int) -> float:
        assert i >= 0
        return min(1, max(0, (rampdown_rounds - i) / rampdown_rounds))

    return schedule


<<<<<<< HEAD
def _save_trajectory(npz_path, trajectory):
    """Save a trajectory as a compressed Numpy file."""
    save_dir = os.path.dirname(npz_path)
    if save_dir:
        os.makedirs(save_dir, exist_ok=True)
    assert isinstance(trajectory, rollout.Trajectory)
    np.savez_compressed(npz_path, **trajectory._asdict())


def _load_trajectory(npz_path):
    """Load a single trajectory from a compressed Numpy file."""
    np_data = np.load(npz_path, allow_pickle=True)
    return rollout.Trajectory(**dict(np_data.items()))
=======
def _save_trajectory(
  npz_path: str, trajectory: data.Trajectory,
) -> None:
  """Save a trajectory as a compressed Numpy file."""
  save_dir = os.path.dirname(npz_path)
  if save_dir:
    os.makedirs(save_dir, exist_ok=True)
  assert isinstance(trajectory, data.Trajectory)
  np.savez_compressed(npz_path, **dataclasses.asdict(trajectory))


def _load_trajectory(npz_path: str) -> data.Trajectory:
  """Load a single trajectory from a compressed Numpy file."""
  np_data = np.load(npz_path, allow_pickle=True)
  has_rew = 'rews' in np_data
  cls = data.TrajectoryWithRew if has_rew else data.Trajectory
  return cls(**dict(np_data.items()))
>>>>>>> b8b3de00


class InteractiveTrajectoryCollector(gym.Wrapper):
    """Wrapper around the `.step()` and `.reset()` of an env that allows DAgger
    to inject a "robot" action (i.e. an action from of the imitation policy)
    that overrides the action given to `.step()` when necessary.

    Will also automatically save trajectories.
    """

    def __init__(
        self,
        env: gym.Env,
        get_robot_act: Callable[[np.ndarray], np.ndarray],
        beta: float,
        save_dir: str,
    ):
        """Trajectory collector constructor.

        Args:
          env: environment to sample trajectories from.
          get_robot_act: get a single robot action that can be substituted for
              human action. Takes a single observation as input & returns a
              single action.
          beta: fraction of the time to use action given to .step() instead of
              robot action.
          save_dir: directory to save collected trajectories in.
        """
        super().__init__(env)
        self.get_robot_act = get_robot_act
        assert 0 <= beta <= 1
        self.beta = beta
        self.traj_accum = None
        self.save_dir = save_dir
        self._last_obs = None
        self._done_before = True
        self._is_reset = False

    def reset(self) -> np.ndarray:
        """Resets the environment.

        Returns:
            obs: first observation of a new trajectory.
        """
        self.traj_accum = rollout.TrajectoryAccumulator()
        obs = self.env.reset()
        self._last_obs = obs
        self.traj_accum.add_step({"obs": obs})
        self._done_before = False
        self._is_reset = True
        return obs

    def step(self, user_action: np.ndarray) -> Tuple[np.ndarray, float, bool, dict]:
        """Steps the environment.

        DAgger needs to be able to inject imitation policy actions randomly at some
        subset of time steps. This method will replace the given action with a
        "robot" (i.e. imitation policy) action if necessary.

        Args:
          user_action: the _intended_ demonstrator action for the current
            state. This will be executed with probability `self.beta`.
            Otherwise, a "robot" action will be sampled and executed
            instead.

        Returns:
          next_obs, reward, done, info: unchanged output of `self.env.step()`.
        """
        assert self._is_reset, "call .reset() before .step()"

        # Replace the given action with a robot action 100*(1-beta)% of the time.
        if np.random.uniform(0, 1) > self.beta:
            actual_act = self.get_robot_act(self._last_obs)
        else:
            actual_act = user_action

        # actually step the env & record data as appropriate
        next_obs, reward, done, info = self.env.step(actual_act)
        self._last_obs = next_obs
        self.traj_accum.add_step(
            {"acts": user_action, "obs": next_obs, "rews": reward, "infos": info}
        )

        # if we're finished, then save the trajectory & print a message
        if done and not self._done_before:
            trajectory = self.traj_accum.finish_trajectory()
            timestamp = util.make_unique_timestamp()
            trajectory_path = os.path.join(
                self.save_dir, "dagger-demo-" + timestamp + ".npz"
            )
            tf.logging.info(f"Saving demo at '{trajectory_path}'")
            _save_trajectory(trajectory_path, trajectory)

        if done:
            # record the fact that we're already done to avoid saving demo over and
            # over until the user resets
            self._done_before = True

        return next_obs, reward, done, info


class NeedsDemosException(Exception):
    """Signals demos need to be collected for current round before
    continuing."""


class DAggerTrainer:
    """Helper class for interactively training with DAgger.

    In essence, this is just BCTrainer with some helpers for incrementally
    resuming training and interpolating between demonstrator/learnt policies.
    Interaction proceeds in "rounds" in which the demonstrator first provides a
    fresh set of demonstrations, and then an underlying `BCTrainer` is invoked to
    fine-tune the policy on the entire set of demonstrations collected in all
    rounds so far. Demonstrations and policy/trainer checkpoints are stored in a
    directory with the following structure::

       scratch-dir-name/
           checkpoint-001.pkl
           checkpoint-002.pkl
           …
           checkpoint-XYZ.pkl
           checkpoint-latest.pkl
           demos/
               round-000/
                   demos_round_000_000.npz
                   demos_round_000_001.npz
                   …
               round-001/
                   demos_round_001_000.npz
                   …
               …
               round-XYZ/
                   …
    """

    SAVE_ATTRS = ("round_num",)
    DEMO_SUFFIX = ".npz"

    def __init__(
        self,
        env: gym.Env,
        scratch_dir: str,
        beta_schedule: Callable[[int], float] = None,
        **bc_kwargs,
    ):
        """Trainer constructor.

        Args:
          env: environment to train in.
          scratch_dir: directory to use to store intermediate training
              information (e.g. for resuming training).
          beta_schedule: provides a value of `beta` (the probability of taking
              expert action in any given state) at each round of training. If
              `None`, then `linear_beta_schedule` will be used instead.
          **bc_kwargs: additional arguments for constructing the `BCTrainer` that
              will be used to train the underlying policy.
        """
        # for pickling
        self._init_args = locals()
        self._init_args.update(bc_kwargs)
        del self._init_args["self"]
        del self._init_args["bc_kwargs"]

        if beta_schedule is None:
            beta_schedule = linear_beta_schedule(15)
        self.beta_schedule = beta_schedule
        self.scratch_dir = scratch_dir
        self.env = env
        self.round_num = 0
        self.bc_kwargs = bc_kwargs
        self._last_loaded_round = -1
        self._all_demos = []

        self._build_graph()

    def _build_graph(self):
        with tf.variable_scope("dagger"):
            self.bc_trainer = BCTrainer(self.env, expert_demos=None, **self.bc_kwargs)
            with self._graph.as_default():
                self._vars = tf.get_collection(
                    tf.GraphKeys.GLOBAL_VARIABLES, scope=tf.get_variable_scope().name
                )
            assert len(self._vars) > 0

    def _load_all_demos(self):
        num_demos_by_round = []
        for round_num in range(self._last_loaded_round + 1, self.round_num + 1):
            round_dir = self._demo_dir_path_for_round(round_num)
            demo_paths = self._get_demo_paths(round_dir)
            self._all_demos.extend(_load_trajectory(p) for p in demo_paths)
            num_demos_by_round.append(len(demo_paths))
        tf.logging.info(f"Loaded {len(self._all_demos)} total")
        demo_transitions = rollout.flatten_trajectories(self._all_demos)
        return demo_transitions, num_demos_by_round

    def _get_demo_paths(self, round_dir):
        return [
            os.path.join(round_dir, p)
            for p in os.listdir(round_dir)
            if p.endswith(self.DEMO_SUFFIX)
        ]

    def _demo_dir_path_for_round(self, round_num=None):
        if round_num is None:
            round_num = self.round_num
        return os.path.join(self.scratch_dir, "demos", f"round-{round_num:03d}")

    def _check_has_latest_demos(self):
        demo_dir = self._demo_dir_path_for_round()
        demo_paths = self._get_demo_paths(demo_dir) if os.path.isdir(demo_dir) else []
        if len(demo_paths) == 0:
            raise NeedsDemosException(
                f"No demos found for round {self.round_num} in dir '{demo_dir}'. "
                f"Maybe you need to collect some demos? See "
                f".get_trajectory_collector()"
            )

    def _try_load_demos(self):
        self._check_has_latest_demos()
        if self._last_loaded_round < self.round_num:
            transitions, num_demos = self._load_all_demos()
            tf.logging.info(
                f"Loaded {sum(num_demos)} new demos from {len(num_demos)} rounds"
            )
            self.bc_trainer.set_expert_dataset(transitions)
            self._last_loaded_round = self.round_num

    @property
    def _sess(self):
        return self.bc_trainer.sess

    @property
    def _graph(self):
        return self.bc_trainer.sess.graph

    def extend_and_update(self, **train_kwargs) -> int:
        """Extend internal batch of data and train.

        Specifically, this method will load new transitions (if necessary), train
        the model for a while, and advance the round counter. If there are no fresh
        demonstrations in the demonstration directory for the current round, then
        this will raise a `NeedsDemosException` instead of training or advancing
        the round counter. In that case, the user should call
        `.get_trajectory_collector()` and use the returned
        `InteractiveTrajectoryCollector` to produce a new set of demonstrations for
        the current interaction round.

        Arguments:
          **train_kwargs: arguments to pass to `BCTrainer.train()`.

        Returns:
          round_num: new round number after advancing the round counter.
        """
        tf.logging.info("Loading demonstrations")
        self._try_load_demos()
        tf.logging.info(f"Training at round {self.round_num}")
        self.bc_trainer.train(**train_kwargs)
        self.round_num += 1
        tf.logging.info(f"New round number is {self.round_num}")
        return self.round_num

    def get_trajectory_collector(self) -> InteractiveTrajectoryCollector:
        """Create trajectory collector to extend current round's demonstration
        set.

        Returns:
          collector: an `InteractiveTrajectoryCollector` configured with the
            appropriate beta, appropriate imitator policy, etc. for the current
            round. Refer to the documentation for
            `InteractiveTrajectoryCollector` to see how to use this.
        """
        save_dir = self._demo_dir_path_for_round()
        beta = self.beta_schedule(self.round_num)

        def get_robot_act(obs):
            (act,), _, _, _ = self.bc_trainer.policy.step(obs[None])
            return act

        collector = InteractiveTrajectoryCollector(
            env=self.env, get_robot_act=get_robot_act, beta=beta, save_dir=save_dir
        )

        return collector

    def save_trainer(self) -> str:
        """Create a snapshot of trainer in the scratch/working directory.

        The created snapshot can also be reloaded with `.reconstruct_trainer()`.
        For convenience, this method will also create a separate snapshot of the
        current policy, which can then be passed to evaluation routines for other
        algorithms.

        Returns:
          checkpoint_path: a path to one of the created `DAggerTrainer`
            checkpoints.
        """
        os.makedirs(self.scratch_dir, exist_ok=True)
        # save full trainer checkpoints
        checkpoint_paths = [
            os.path.join(self.scratch_dir, f"checkpoint-{self.round_num:03d}.pkl"),
            os.path.join(self.scratch_dir, "checkpoint-latest.pkl"),
        ]
        saved_attrs = {
            attr_name: getattr(self, attr_name) for attr_name in self.SAVE_ATTRS
        }
        snapshot_dict = {
            "init_args": self._init_args,
            "variable_values": self._sess.run(self._vars),
            "saved_attrs": saved_attrs,
        }
        for checkpoint_path in checkpoint_paths:
            with open(checkpoint_path, "wb") as fp:
                cloudpickle.dump(snapshot_dict, fp)

        # save policies separately for convenience
        policy_paths = [
            os.path.join(self.scratch_dir, f"policy-{self.round_num:03d}.pkl"),
            os.path.join(self.scratch_dir, "policy-latest.pkl"),
        ]
        for policy_path in policy_paths:
            self.save_policy(policy_path)

        return checkpoint_paths[-1]

    @classmethod
    def reconstruct_trainer(cls, scratch_dir: str) -> "DAggerTrainer":
        """Reconstruct trainer from the latest snapshot in some working
        directory.

        Args:
          scratch_dir: path to the working directory created by a previous run of
            this algorithm. The directory should contain a
            `checkpoint-latest.pkl` file.

        Returns:
          trainer: a reconstructed `DAggerTrainer` with the same state as the
            previously-saved one.
        """
        checkpoint_path = os.path.join(scratch_dir, "checkpoint-latest.pkl")
        with open(checkpoint_path, "rb") as fp:
            saved_trainer = cloudpickle.load(fp)
        # reconstruct from old init args
        trainer = cls(**saved_trainer["init_args"])
        # set TF variables
        set_tf_vars(
            values=saved_trainer["variable_values"],
            tf_vars=trainer._vars,
            sess=trainer.bc_trainer.sess,
        )
        for attr_name in cls.SAVE_ATTRS:
            attr_value = saved_trainer["saved_attrs"][attr_name]
            setattr(trainer, attr_name, attr_value)
        return trainer

    def save_policy(self, *args, **kwargs):
        """Save the current policy only, (and not the rest of the trainer).

        Refer to docs for `BCTrainer.save_policy`.
        """
        self.bc_trainer.save_policy(*args, **kwargs)

    @staticmethod
    def reconstruct_policy(*args, **kwargs) -> BasePolicy:
        """Reconstruct a policy saved with `save_policy()`.

        This is an alias for `BCTrainer.reconstruct_policy()`.
        """
        return BCTrainer.reconstruct_policy(*args, **kwargs)<|MERGE_RESOLUTION|>--- conflicted
+++ resolved
@@ -1,9 +1,9 @@
 """DAgger (https://arxiv.org/pdf/1011.0686.pdf).
 
-Interactively trains policy by collecting some demonstrations, doing BC,
-collecting more demonstrations, doing BC again, etc. Initially the
-demonstrations just come from the expert's policy; over time, they shift
-to be drawn more and more from the imitator's policy.
+Interactively trains policy by collecting some demonstrations, doing BC, collecting more
+demonstrations, doing BC again, etc. Initially the demonstrations just come from the
+expert's policy; over time, they shift to be drawn more and more from the imitator's
+policy.
 """
 
 import dataclasses
@@ -40,45 +40,27 @@
     return schedule
 
 
-<<<<<<< HEAD
-def _save_trajectory(npz_path, trajectory):
+def _save_trajectory(npz_path: str, trajectory: data.Trajectory,) -> None:
     """Save a trajectory as a compressed Numpy file."""
     save_dir = os.path.dirname(npz_path)
     if save_dir:
         os.makedirs(save_dir, exist_ok=True)
-    assert isinstance(trajectory, rollout.Trajectory)
-    np.savez_compressed(npz_path, **trajectory._asdict())
-
-
-def _load_trajectory(npz_path):
+    assert isinstance(trajectory, data.Trajectory)
+    np.savez_compressed(npz_path, **dataclasses.asdict(trajectory))
+
+
+def _load_trajectory(npz_path: str) -> data.Trajectory:
     """Load a single trajectory from a compressed Numpy file."""
     np_data = np.load(npz_path, allow_pickle=True)
-    return rollout.Trajectory(**dict(np_data.items()))
-=======
-def _save_trajectory(
-  npz_path: str, trajectory: data.Trajectory,
-) -> None:
-  """Save a trajectory as a compressed Numpy file."""
-  save_dir = os.path.dirname(npz_path)
-  if save_dir:
-    os.makedirs(save_dir, exist_ok=True)
-  assert isinstance(trajectory, data.Trajectory)
-  np.savez_compressed(npz_path, **dataclasses.asdict(trajectory))
-
-
-def _load_trajectory(npz_path: str) -> data.Trajectory:
-  """Load a single trajectory from a compressed Numpy file."""
-  np_data = np.load(npz_path, allow_pickle=True)
-  has_rew = 'rews' in np_data
-  cls = data.TrajectoryWithRew if has_rew else data.Trajectory
-  return cls(**dict(np_data.items()))
->>>>>>> b8b3de00
+    has_rew = "rews" in np_data
+    cls = data.TrajectoryWithRew if has_rew else data.Trajectory
+    return cls(**dict(np_data.items()))
 
 
 class InteractiveTrajectoryCollector(gym.Wrapper):
-    """Wrapper around the `.step()` and `.reset()` of an env that allows DAgger
-    to inject a "robot" action (i.e. an action from of the imitation policy)
-    that overrides the action given to `.step()` when necessary.
+    """Wrapper around the `.step()` and `.reset()` of an env that allows DAgger to
+    inject a "robot" action (i.e. an action from of the imitation policy) that overrides
+    the action given to `.step()` when necessary.
 
     Will also automatically save trajectories.
     """
@@ -175,8 +157,7 @@
 
 
 class NeedsDemosException(Exception):
-    """Signals demos need to be collected for current round before
-    continuing."""
+    """Signals demos need to be collected for current round before continuing."""
 
 
 class DAggerTrainer:
@@ -336,8 +317,7 @@
         return self.round_num
 
     def get_trajectory_collector(self) -> InteractiveTrajectoryCollector:
-        """Create trajectory collector to extend current round's demonstration
-        set.
+        """Create trajectory collector to extend current round's demonstration set.
 
         Returns:
           collector: an `InteractiveTrajectoryCollector` configured with the
@@ -400,8 +380,7 @@
 
     @classmethod
     def reconstruct_trainer(cls, scratch_dir: str) -> "DAggerTrainer":
-        """Reconstruct trainer from the latest snapshot in some working
-        directory.
+        """Reconstruct trainer from the latest snapshot in some working directory.
 
         Args:
           scratch_dir: path to the working directory created by a previous run of
