--- conflicted
+++ resolved
@@ -15,12 +15,7 @@
 class Serializable(ABC):
   """Abstract mix-in defining methods to load/save model."""
   @classmethod
-<<<<<<< HEAD
-  def load(cls, directory):
-=======
-  @abstractmethod
   def load(cls: Type[T], directory: str) -> T:
->>>>>>> a3456236
     """Load object plus weights from directory."""
     with open(os.path.join(directory, 'loader'), 'rb') as f:
       load_cls = pickle.load(f)
