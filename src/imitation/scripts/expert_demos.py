--- conflicted
+++ resolved
@@ -172,16 +172,9 @@
         serialize.save_stable_model(output_dir, policy, vec_normalize)
 
       # Final evaluation of expert policy.
-<<<<<<< HEAD
-      # TODO(shwang): Remove reward normalization if applicable: VecNormalize
-      # also normalizes rewards by default.
       trajs = util.rollout.generate_trajectories(
           policy, venv, eval_sample_until)
       stats = util.rollout.rollout_stats(trajs)
-=======
-      stats = util.rollout.rollout_stats(policy, venv, eval_sample_until)
->>>>>>> c080ed23
-      assert stats["n_traj"] >= n_episodes_eval
 
   return stats
 
