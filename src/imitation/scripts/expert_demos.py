import contextlib
import os
import os.path as osp
from typing import Optional

from sacred.observers import FileStorageObserver
from stable_baselines import logger as sb_logger
from stable_baselines.common.vec_env import VecNormalize
import tensorflow as tf

import imitation.envs.examples  # noqa: F401
from imitation.policies import serialize
from imitation.rewards.serialize import load_reward
from imitation.scripts.config.expert_demos import expert_demos_ex
import imitation.util as util
from imitation.util.reward_wrapper import RewardVecEnvWrapper


def traj_sample_until(n_timesteps: Optional[int],
                      n_episodes: Optional[int],
                      ) -> util.rollout.GenTrajTerminationFn:
  """Returns a termination condition sampling until n_timesteps or n_episodes.

  Arguments:
    n_timesteps: Minimum number of timesteps to sample.
    n_episodes: Number of episodes to sample.

  Returns:
    A termination condition.

  Raises:
    ValueError if both or neither of n_timesteps and n_episodes are set,
    or if either are non-positive.
  """
  if n_timesteps is not None and n_episodes is not None:
    raise ValueError("n_timesteps and n_episodes were both set")
  elif n_timesteps is not None:
    assert n_timesteps > 0
    return util.rollout.min_timesteps(n_timesteps)
  elif n_episodes is not None:
    assert n_episodes > 0
    return util.rollout.min_episodes(n_episodes)
  else:
    raise ValueError("Set at least one of n_timesteps and n_episodes")


@expert_demos_ex.main
def rollouts_and_policy(
  _seed: int,
  env_name: str,
  total_timesteps: int,
  *,
  log_dir: str = None,
  num_vec: int = 8,
  parallel: bool = False,
  max_episode_steps: Optional[int] = None,
  normalize: bool = True,
  make_blank_policy_kwargs: dict = {},

  reward_type: Optional[str] = None,
  reward_path: Optional[str] = None,

  rollout_save_interval: int = 0,
  rollout_save_final: bool = False,
  rollout_save_n_timesteps: Optional[int] = None,
  rollout_save_n_episodes: Optional[int] = None,

  policy_save_interval: int = -1,
  policy_save_final: bool = True,
) -> None:
  """Trains an expert policy from scratch and saves the rollouts and policy.

  At applicable training steps `step` (where step is either an integer or
  "final"):

      - Policies are saved to `{log_dir}/policies/{step}/`.
      - Rollouts are saved to `{log_dir}/rollouts/{step}.pkl`.

  Args:
      env_name: The gym.Env name. Loaded as VecEnv.
      total_timesteps: Number of training timesteps in `model.learn()`.
      log_dir: The root directory to save metrics and checkpoints to.
      num_vec: Number of environments in VecEnv.
      parallel: If True, then use DummyVecEnv. Otherwise use SubprocVecEnv.
      max_episode_steps: If not None, then environments are wrapped by
          TimeLimit so that they have at most `max_episode_steps` steps per
          episode.
      normalize: If True, then rescale observations and reward.
      make_blank_policy_kwargs: Kwargs for `make_blank_policy`.

      reward_type: If provided, then load the serialized reward of this type,
          wrapping the environment in this reward. This is useful to test
          whether a reward model transfers. For more information, see
          `imitation.rewards.serialize.load_reward`.
      reward_path: A specifier, such as a path to a file on disk, used by
          reward_type to load the reward model. For more information, see
          `imitation.rewards.serialize.load_reward`.

      rollout_save_interval: The number of training updates in between
          intermediate rollout saves. If the argument is nonpositive, then
          don't save intermediate updates.
      rollout_save_final: If True, then save rollouts right after training is
          finished.
      rollout_save_n_timesteps: The minimum number of timesteps saved in every
          file. Could be more than `rollout_save_n_timesteps` because
          trajectories are saved by episode rather than by transition.
          Must set exactly one of `rollout_save_n_timesteps`
          and `rollout_save_n_episodes`.
      rollout_save_n_episodes: The number of episodes saved in every
          file. Must set exactly one of `rollout_save_n_timesteps` and
          `rollout_save_n_episodes`.

      policy_save_interval: The number of training updates between saves. Has
          the same semantics are `rollout_save_interval`.
      policy_save_final: If True, then save the policy right after training is
          finished.
  """
  sample_until = traj_sample_until(rollout_save_n_timesteps,
                                   rollout_save_n_episodes)

  with util.make_session():
    tf.logging.set_verbosity(tf.logging.INFO)
    sb_logger.configure(folder=osp.join(log_dir, 'rl'),
                        format_strs=['tensorboard', 'stdout'])

    rollout_dir = osp.join(log_dir, "rollouts")
    policy_dir = osp.join(log_dir, "policies")
    os.makedirs(rollout_dir, exist_ok=True)
    os.makedirs(policy_dir, exist_ok=True)

    venv = util.make_vec_env(env_name, num_vec, seed=_seed,
                             parallel=parallel, log_dir=log_dir,
                             max_episode_steps=max_episode_steps)

    log_callbacks = []
    with contextlib.ExitStack() as stack:
      if reward_type is not None:
        reward_fn_ctx = load_reward(reward_type, reward_path, venv)
        reward_fn = stack.enter_context(reward_fn_ctx)
        venv = RewardVecEnvWrapper(venv, reward_fn)
        log_callbacks.append(venv.log_callback)
        tf.logging.info(
            f"Wrapped env in reward {reward_type} from {reward_path}.")

      vec_normalize = None
      if normalize:
        venv = vec_normalize = VecNormalize(venv)

      policy = util.init_rl(venv, verbose=1,
                            **make_blank_policy_kwargs)

      # Make callback to save intermediate artifacts during training.
      step = 0

      def callback(locals_: dict, _) -> bool:
        nonlocal step
        step += 1
        policy = locals_['self']

        # TODO(adam): make logging frequency configurable
        for callback in log_callbacks:
          callback(sb_logger)

        if rollout_save_interval > 0 and step % rollout_save_interval == 0:
<<<<<<< HEAD
          util.rollout.save(
            osp.join(rollout_dir, f"{step}.pkl"),
            policy,
            venv,
            n_timesteps=rollout_save_n_timesteps,
            n_episodes=rollout_save_n_episodes)
=======
          util.rollout.save(rollout_dir, policy, venv, sample_until, step)
>>>>>>> 1fa100da
        if policy_save_interval > 0 and step % policy_save_interval == 0:
          output_dir = os.path.join(policy_dir, f'{step:05d}')
          serialize.save_stable_model(output_dir, policy, vec_normalize)
        return True  # Continue training.

      policy.learn(total_timesteps, callback=callback)

      # Save final artifacts after training is complete.
      if rollout_save_final:
<<<<<<< HEAD
        util.rollout.save(
          osp.join(rollout_dir, "final.pkl"),
          policy,
          venv,
          n_timesteps=rollout_save_n_timesteps,
          n_episodes=rollout_save_n_episodes)
=======
        util.rollout.save(rollout_dir, policy, venv, sample_until, "final")
>>>>>>> 1fa100da
      if policy_save_final:
        output_dir = os.path.join(policy_dir, "final")
        serialize.save_stable_model(output_dir, policy, vec_normalize)


@expert_demos_ex.command
@util.make_session()
def rollouts_from_policy(
  _seed: int,
  *,
  num_vec: int,
  rollout_save_n_timesteps: int,
  rollout_save_n_episodes: int,
  log_dir: str,
  policy_path: str,
  policy_type: str = "ppo2",
  env_name: str = "CartPole-v1",
  parallel: bool = True,
  rollout_save_path: str,
  max_episode_steps: Optional[int] = None,
) -> None:
  """Loads a saved policy and generates rollouts.

  Unlisted arguments are the same as in `rollouts_and_policy()`.

  Args:
      policy_type: Argument to `imitation.policies.serialize.load_policy`.
      policy_path: Argument to `imitation.policies.serialize.load_policy`.
      rollout_save_path: Rollout pickle is saved to this path.
  """
<<<<<<< HEAD
=======
  sample_until = traj_sample_until(rollout_save_n_timesteps,
                                   rollout_save_n_episodes)

  if rollout_save_dir is None:
    rollout_save_dir = osp.join(log_dir, "rollouts")

>>>>>>> 1fa100da
  venv = util.make_vec_env(env_name, num_vec, seed=_seed,
                           parallel=parallel, log_dir=log_dir,
                           max_episode_steps=max_episode_steps)

  with serialize.load_policy(policy_type, policy_path, venv) as policy:
<<<<<<< HEAD
    util.rollout.save(rollout_save_path, policy, venv,
                      n_timesteps=rollout_save_n_timesteps,
                      n_episodes=rollout_save_n_episodes,
                      )
=======
    os.makedirs(rollout_save_dir, exist_ok=True)
    util.rollout.save(rollout_save_dir, policy, venv, sample_until,
                      basename=env_name)
>>>>>>> 1fa100da


def main_console():
  observer = FileStorageObserver.create(
      osp.join('output', 'sacred', 'expert_demos'))
  expert_demos_ex.observers.append(observer)
  expert_demos_ex.run_commandline()


if __name__ == "__main__":
  main_console()<|MERGE_RESOLUTION|>--- conflicted
+++ resolved
@@ -162,16 +162,8 @@
           callback(sb_logger)
 
         if rollout_save_interval > 0 and step % rollout_save_interval == 0:
-<<<<<<< HEAD
-          util.rollout.save(
-            osp.join(rollout_dir, f"{step}.pkl"),
-            policy,
-            venv,
-            n_timesteps=rollout_save_n_timesteps,
-            n_episodes=rollout_save_n_episodes)
-=======
-          util.rollout.save(rollout_dir, policy, venv, sample_until, step)
->>>>>>> 1fa100da
+          save_path = osp.join(rollout_dir, f"{step}.pkl")
+          util.rollout.save(save_path, policy, venv, sample_until)
         if policy_save_interval > 0 and step % policy_save_interval == 0:
           output_dir = os.path.join(policy_dir, f'{step:05d}')
           serialize.save_stable_model(output_dir, policy, vec_normalize)
@@ -181,16 +173,8 @@
 
       # Save final artifacts after training is complete.
       if rollout_save_final:
-<<<<<<< HEAD
-        util.rollout.save(
-          osp.join(rollout_dir, "final.pkl"),
-          policy,
-          venv,
-          n_timesteps=rollout_save_n_timesteps,
-          n_episodes=rollout_save_n_episodes)
-=======
-        util.rollout.save(rollout_dir, policy, venv, sample_until, "final")
->>>>>>> 1fa100da
+        save_path = osp.join(rollout_dir, "final.pkl")
+        util.rollout.save(save_path, policy, venv, sample_until)
       if policy_save_final:
         output_dir = os.path.join(policy_dir, "final")
         serialize.save_stable_model(output_dir, policy, vec_normalize)
@@ -221,30 +205,15 @@
       policy_path: Argument to `imitation.policies.serialize.load_policy`.
       rollout_save_path: Rollout pickle is saved to this path.
   """
-<<<<<<< HEAD
-=======
   sample_until = traj_sample_until(rollout_save_n_timesteps,
                                    rollout_save_n_episodes)
 
-  if rollout_save_dir is None:
-    rollout_save_dir = osp.join(log_dir, "rollouts")
-
->>>>>>> 1fa100da
   venv = util.make_vec_env(env_name, num_vec, seed=_seed,
                            parallel=parallel, log_dir=log_dir,
                            max_episode_steps=max_episode_steps)
 
   with serialize.load_policy(policy_type, policy_path, venv) as policy:
-<<<<<<< HEAD
-    util.rollout.save(rollout_save_path, policy, venv,
-                      n_timesteps=rollout_save_n_timesteps,
-                      n_episodes=rollout_save_n_episodes,
-                      )
-=======
-    os.makedirs(rollout_save_dir, exist_ok=True)
-    util.rollout.save(rollout_save_dir, policy, venv, sample_until,
-                      basename=env_name)
->>>>>>> 1fa100da
+    util.rollout.save(rollout_save_path, policy, venv, sample_until)
 
 
 def main_console():
