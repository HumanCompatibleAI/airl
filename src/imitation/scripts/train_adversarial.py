--- conflicted
+++ resolved
@@ -101,17 +101,12 @@
       then only save weights after training is complete.
 
   Returns:
-<<<<<<< HEAD
     A dictionary with two keys. "imit_stats" gives the return value of
       `rollout_stats()` on rollouts test-reward-wrapped
       environment, using the final policy (remember that the ground-truth reward
       can be recovered from the "monitor_return" key). "expert_stats" gives the
       return value of `rollout_stats()` on the expert demonstrations loaded from
       `rollout_path`.
-=======
-    The return value of `rollout_stats()` on the test-reward-wrapped
-    environment, using the final policy.
->>>>>>> c080ed23
   """
   # Calculate stats for expert rollouts. Used for plot and return value.
   with open(rollout_path, "rb") as f:
@@ -119,13 +114,6 @@
   expert_stats = util.rollout.rollout_stats(expert_trajs)
 
   with util.make_session():
-<<<<<<< HEAD
-    trainer = init_trainer(env_name, rollout_path,
-                           seed=_seed, log_dir=log_dir,
-                           **init_trainer_kwargs)
-=======
->>>>>>> c080ed23
-
     tf.logging.info("Logging to %s", log_dir)
     os.makedirs(log_dir, exist_ok=True)
     sb_logger.configure(folder=osp.join(log_dir, 'generator'),
@@ -137,23 +125,10 @@
       kwargs["init_rl_kwargs"] = kwargs.get("init_rl_kwargs", {})
       kwargs["init_rl_kwargs"]["tensorboard_log"] = sb_tensorboard_dir
 
-    trainer = init_trainer(env_name, rollout_glob=rollout_glob,
+    trainer = init_trainer(env_name, rollout_path,
                            seed=_seed, log_dir=log_dir,
                            **init_trainer_kwargs)
     if plot_interval > 0:
-<<<<<<< HEAD
-=======
-      # If `n_expert_demos` was provided, then we have enough information
-      # to determine the expert's mean episode reward just from inspecting
-      # the `trainer.expert_demos` (Transitions). Kind of sad that there isn't
-      # a clean way to pull the raw `List[Trajectory]` out of `init_trainer`.
-      n_expert_demos = init_trainer_kwargs.get("n_expert_demos")
-      if n_expert_demos is not None:
-        expert_mean_ep_reward = trainer.expert_demos.rews / n_expert_demos
-      else:
-        expert_mean_ep_reward = None
-
->>>>>>> c080ed23
       visualizer = _TrainVisualizer(
         trainer=trainer,
         show_plots=show_plots,
@@ -189,7 +164,6 @@
     # Final evaluation of imitation policy.
     results = {}
     sample_until_eval = util.rollout.min_episodes(n_episodes_eval)
-<<<<<<< HEAD
     trajs = util.rollout.generate_trajectories(trainer.gen_policy,
                                                trainer.venv_test,
                                                sample_until=sample_until_eval)
@@ -197,12 +171,6 @@
     results["expert_stats"] = expert_stats
 
     return results
-=======
-    stats = util.rollout.rollout_stats(trainer.gen_policy,
-                                       trainer.venv_test,
-                                       sample_until=sample_until_eval)
-    return stats
->>>>>>> c080ed23
 
 
 class _TrainVisualizer:
