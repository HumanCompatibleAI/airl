"""Train GAIL or AIRL.

Can be used as a CLI script, or the `train_and_plot` function can be called directly.
"""

import copy
import os
import os.path as osp
from typing import Mapping, Optional

import tensorflow as tf
from sacred.observers import FileStorageObserver

from imitation.algorithms import adversarial
from imitation.data import rollout, types
from imitation.policies import serialize
from imitation.scripts.config.train_adversarial import train_ex
from imitation.util import logger, networks
from imitation.util import sacred as sacred_util
from imitation.util import util


def save(trainer, save_path):
    """Save discriminator and generator."""
    # We implement this here and not in Trainer since we do not want to actually
    # serialize the whole Trainer (including e.g. expert demonstrations).
    trainer.discrim.save(os.path.join(save_path, "discrim"))
    # TODO(gleave): unify this with the saving logic in data_collect?
    # (Needs #43 to be merged before attempting.)
    serialize.save_stable_model(
        os.path.join(save_path, "gen_policy"),
        trainer.gen_policy,
        trainer.venv_train_norm,
    )


@train_ex.main
def train(
    _run,
    _seed: int,
    algorithm: str,
    env_name: str,
    num_vec: int,
    parallel: bool,
    max_episode_steps: Optional[int],
    rollout_path: str,
    n_expert_demos: Optional[int],
    log_dir: str,
    total_timesteps: int,
    n_episodes_eval: int,
    init_tensorboard: bool,
    checkpoint_interval: int,
    init_rl_kwargs: Mapping,
    algorithm_kwargs: Mapping[str, Mapping],
    discrim_net_kwargs: Mapping[str, Mapping],
) -> dict:
    """Train an adversarial-network-based imitation learning algorithm.

    Checkpoints:
        - DiscrimNets are saved to `f"{log_dir}/checkpoints/{step}/discrim/"`,
            where step is either the training epoch or "final".
        - Generator policies are saved to `f"{log_dir}/checkpoints/{step}/gen_policy/"`.

    Args:
        _seed: Random seed.
        algorithm: A case-insensitive string determining which adversarial imitation
            learning algorithm is executed. Either "airl" or "gail".
        env_name: The environment to train in.
        num_vec: Number of `gym.Env` to vectorize.
        parallel: Whether to use "true" parallelism. If True, then use `SubProcVecEnv`.
            Otherwise, use `DummyVecEnv` which steps through environments serially.
        max_episode_steps: If not None, then a TimeLimit wrapper is applied to each
            environment to artificially limit the maximum number of timesteps in an
            episode.
        rollout_path: Path to pickle containing list of Trajectories. Used as
            expert demonstrations.
        n_expert_demos: The number of expert trajectories to actually use
            after loading them from `rollout_path`.
            If None, then use all available trajectories.
            If `n_expert_demos` is an `int`, then use exactly `n_expert_demos`
            trajectories, erroring if there aren't enough trajectories. If there are
            surplus trajectories, then use the first `n_expert_demos` trajectories and
            drop the rest.
        log_dir: Directory to save models and other logging to.
        total_timesteps: The number of transitions to sample from the environment
            during training.
        n_episodes_eval: The number of episodes to average over when calculating
            the average episode reward of the imitation policy for return.
        init_tensorboard: If True, then write tensorboard logs to `{log_dir}/sb_tb`.
        checkpoint_interval: Save the discriminator and generator models every
            `checkpoint_interval` epochs and after training is complete. If 0,
            then only save weights after training is complete. If <0, then don't
            save weights at all.
        init_rl_kwargs: Keyword arguments for `init_rl`, the RL algorithm initialization
            utility function.
        algorithm_kwargs: Keyword arguments for the `GAIL` or `AIRL` constructor
            that can apply to either constructor. Unlike a regular kwargs argument, this
            argument can only have the following keys: "shared", "airl", and "gail".

            `algorithm_kwargs["airl"]`, if it is provided, is a kwargs `Mapping` passed
            to the `AIRL` constructor when `algorithm == "airl"`. Likewise
            `algorithm_kwargs["gail"]` is passed to the `GAIL` constructor when
            `algorithm == "gail"`. `algorithm_kwargs["shared"]`, if provided, is passed
            to both the `AIRL` and `GAIL` constructors. Duplicate keyword argument keys
            between `algorithm_kwargs["global"]` and `algorithm_kwargs["airl"]` (or
            "gail") leads to an error.
        discrim_net_kwargs: Keyword arguments for the `DiscrimNet` constructor. Unlike a
            regular kwargs argument, this argument can only have the following keys:
            "global", "airl", "gail". These keys have the same meaning as they do in
            `algorithm_kwargs`.

    Returns:
        A dictionary with two keys. "imit_stats" gives the return value of
        `rollout_stats()` on rollouts test-reward-wrapped environment, using the final
        policy (remember that the ground-truth reward can be recovered from the
        "monitor_return" key). "expert_stats" gives the return value of
        `rollout_stats()` on the expert demonstrations loaded from `rollout_path`.
    """
    assert os.path.exists(rollout_path)
    total_timesteps = int(total_timesteps)

    tf.logging.info("Logging to %s", log_dir)
    logger.configure(log_dir, ["tensorboard", "stdout"])
    os.makedirs(log_dir, exist_ok=True)
    sacred_util.build_sacred_symlink(log_dir, _run)

    expert_trajs = types.load(rollout_path)
    if n_expert_demos is not None:
        assert len(expert_trajs) >= n_expert_demos
        expert_trajs = expert_trajs[:n_expert_demos]
<<<<<<< HEAD
    expert_transitions = rollout.flatten_trajectories(expert_trajs)
=======
>>>>>>> bb7486e1

    with networks.make_session():
        # This deep copy converts unpicklable, unmodifiable Sacred ReadOnlyContainers
        # into regular dicts and lists. This is necessary to modify
        # `init_trainer_kwargs` in the `if init_tensorboard` block and to
        # properly serialize RewardNet parameters.
        init_trainer_kwargs = copy.deepcopy(init_trainer_kwargs)

        if init_tensorboard:
<<<<<<< HEAD
            tensorboard_log = osp.join(log_dir, "sb_tb")
        else:
            tensorboard_log = None

        venv = util.make_vec_env(
            env_name,
            num_vec,
            seed=_seed,
            parallel=parallel,
            log_dir=log_dir,
            max_episode_steps=max_episode_steps,
        )

        # TODO(shwang): Let's get rid of init_rl later on?
        # It's really just a stub function now.
        gen_policy = util.init_rl(
            venv, verbose=1, tensorboard_log=tensorboard_log, **init_rl_kwargs
        )

        # Convert Sacred's ReadOnlyDict to dict so we can modify it.
        allowed_keys = {"shared", "gail", "airl"}
        assert discrim_net_kwargs.keys() <= allowed_keys
        assert algorithm_kwargs.keys() <= allowed_keys

        discrim_kwargs_shared = discrim_net_kwargs.get("shared", {})
        discrim_kwargs_algo = discrim_net_kwargs.get(algorithm, {})
        final_discrim_kwargs = dict(**discrim_kwargs_shared, **discrim_kwargs_algo)

        algorithm_kwargs_shared = algorithm_kwargs.get("shared", {})
        algorithm_kwargs_algo = algorithm_kwargs.get(algorithm, {})
        final_algorithm_kwargs = dict(
            **algorithm_kwargs_shared, **algorithm_kwargs_algo
        )
=======
            sb_tensorboard_dir = osp.join(log_dir, "sb_tb")
            init_rl_kwargs = init_trainer_kwargs["init_rl_kwargs"]
            init_rl_kwargs["tensorboard_log"] = sb_tensorboard_dir
>>>>>>> bb7486e1

        if algorithm.lower() == "gail":
            algo_cls = adversarial.GAIL
        elif algorithm.lower() == "airl":
            algo_cls = adversarial.AIRL
        else:
            raise ValueError(f"Invalid value algorithm={algorithm}.")

        trainer = algo_cls(
            venv=venv,
            expert_demos=expert_transitions,
            gen_policy=gen_policy,
            log_dir=log_dir,
            discrim_kwargs=final_discrim_kwargs,
            **final_algorithm_kwargs,
        )

        def callback(epoch):
            if checkpoint_interval > 0 and epoch % checkpoint_interval == 0:
                save(trainer, os.path.join(log_dir, "checkpoints", f"{epoch:05d}"))

        trainer.train(total_timesteps, callback)

        # Save final artifacts.
        if checkpoint_interval >= 0:
            save(trainer, os.path.join(log_dir, "checkpoints", "final"))

        # Final evaluation of imitation policy.
        results = {}
        sample_until_eval = rollout.min_episodes(n_episodes_eval)
        trajs = rollout.generate_trajectories(
            trainer.gen_policy, trainer.venv_test, sample_until=sample_until_eval
        )
        results["expert_stats"] = rollout.rollout_stats(expert_trajs)
        results["imit_stats"] = rollout.rollout_stats(trajs)
        return results


def main_console():
    observer = FileStorageObserver(osp.join("output", "sacred", "train"))
    train_ex.observers.append(observer)
    train_ex.run_commandline()


if __name__ == "__main__":  # pragma: no cover
    main_console()<|MERGE_RESOLUTION|>--- conflicted
+++ resolved
@@ -3,7 +3,6 @@
 Can be used as a CLI script, or the `train_and_plot` function can be called directly.
 """
 
-import copy
 import os
 import os.path as osp
 from typing import Mapping, Optional
@@ -128,20 +127,10 @@
     if n_expert_demos is not None:
         assert len(expert_trajs) >= n_expert_demos
         expert_trajs = expert_trajs[:n_expert_demos]
-<<<<<<< HEAD
     expert_transitions = rollout.flatten_trajectories(expert_trajs)
-=======
->>>>>>> bb7486e1
 
     with networks.make_session():
-        # This deep copy converts unpicklable, unmodifiable Sacred ReadOnlyContainers
-        # into regular dicts and lists. This is necessary to modify
-        # `init_trainer_kwargs` in the `if init_tensorboard` block and to
-        # properly serialize RewardNet parameters.
-        init_trainer_kwargs = copy.deepcopy(init_trainer_kwargs)
-
         if init_tensorboard:
-<<<<<<< HEAD
             tensorboard_log = osp.join(log_dir, "sb_tb")
         else:
             tensorboard_log = None
@@ -175,11 +164,6 @@
         final_algorithm_kwargs = dict(
             **algorithm_kwargs_shared, **algorithm_kwargs_algo
         )
-=======
-            sb_tensorboard_dir = osp.join(log_dir, "sb_tb")
-            init_rl_kwargs = init_trainer_kwargs["init_rl_kwargs"]
-            init_rl_kwargs["tensorboard_log"] = sb_tensorboard_dir
->>>>>>> bb7486e1
 
         if algorithm.lower() == "gail":
             algo_cls = adversarial.GAIL
