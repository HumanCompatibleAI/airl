"""Train an IRL algorithm and plot its output.

Can be used as a CLI script, or the `train_and_plot` function can be called
directly.
"""

from collections import defaultdict
import datetime
import math
import os
import os.path as osp
from typing import Dict, Optional

from matplotlib import pyplot as plt
from sacred.observers import FileStorageObserver
from stable_baselines import logger as sb_logger
import tensorflow as tf
import tqdm

from imitation.policies import serialize
from imitation.scripts.config.train import train_ex
import imitation.util as util
from imitation.util.trainer import init_trainer


def save(trainer, save_path):
  """Save discriminator and generator."""
  # We implement this here and not in Trainer since we do not want to actually
  # serialize the whole Trainer (including e.g. expert demonstrations).
  trainer.discrim.save(os.path.join(save_path, "discrim"))
  # TODO(gleave): unify this with the saving logic in data_collect?
  # (Needs #43 to be merged before attempting.)
  serialize.save_stable_model(os.path.join(save_path, "gen_policy"),
                              trainer._gen_policy)


@train_ex.main
<<<<<<< HEAD
def train_and_plot(
  _seed: int,
  env_name: str,
  log_dir: str,
  *,
  n_epochs: int = 100,
  n_epochs_per_plot: Optional[float] = None,
  n_disc_steps_per_epoch: int = 10,
  n_gen_steps_per_epoch: int = 10000,
  n_episodes_per_reward_data: int = 5,
  n_episodes_eval: int = 50,
  checkpoint_interval: int = 5,
  interactive: bool = True,
  expert_policy=None,
  init_trainer_kwargs: dict = {},
) -> Dict[str, float]:
=======
def train_and_plot(_seed: int,
                   env_name: str,
                   rollout_glob: str,
                   log_dir: str,
                   *,
                   n_epochs: int = 100,
                   n_epochs_per_plot: Optional[float] = None,
                   n_disc_steps_per_epoch: int = 10,
                   n_gen_steps_per_epoch: int = 10000,
                   n_episodes_per_reward_data: int = 5,
                   n_episodes_eval: int = 50,
                   checkpoint_interval: int = 5,
                   interactive: bool = True,
                   expert_policy=None,
                   init_trainer_kwargs: dict = {},
                   ) -> Dict[str, float]:
>>>>>>> dce50fb8
  """Alternate between training the generator and discriminator.

  Every epoch:
    - Plot discriminator loss during discriminator training steps in blue and
      discriminator loss during generator training steps in red.
    - Plot the performance of the generator policy versus the performance of
      a random policy. Also plot the performance of an expert policy if that is
      provided in the arguments.

  Checkpoints:
      - DiscrimNets are saved to f"{log_dir}/checkpoints/{step}/discrim/",
        where step is either the training epoch or "final".
      - Generator policies are saved to
        f"{log_dir}/checkpoints/{step}/gen_policy/".

  Args:
      _seed: Random seed.
      env_name: The environment to train in.
      log_dir: Directory to save models and other logging to.
      n_epochs: The number of epochs to train. Each epoch consists of
          `n_disc_steps_per_epoch` discriminator steps followed by
          `n_gen_steps_per_epoch` generator steps.
      n_epochs_per_plot: An optional number, greater than or equal to 1. The
          (possibly fractional) number of epochs between each plot. The first
          plot is at epoch 0, after the first discrim and generator steps.
          If `n_epochs_per_plot is None`, then don't make any plots.
      n_disc_steps_per_epoch: The number of discriminator update steps during
          every training epoch.
      n_gen_plot_episodes: The number of generator update steps during every
          generator epoch.
      n_episodes_per_reward_data: The number of episodes averaged over when
          calculating the average episode reward of a policy for the performance
          plots.
      n_episodes_eval: The number of episodes to average over when calculating
          the average ground truth reward return of the final policy.
      checkpoint_interval: Save the discriminator and generator models every
          `checkpoint_interval` epochs and after training is complete. If <=0,
          then only save weights after training is complete.
      interactive: Figures are always saved to `output/*.png`. If `interactive`
        is True, then also show plots as they are created.
      expert_policy (BasePolicy or BaseRLModel, optional): If provided, then
          also plot the performance of this expert policy.
      init_trainer_kwargs: Keyword arguments passed to `init_trainer`,
        used to initialize the trainer.

  Returns:
      results: A dictionary with two keys, "mean" and "std_err". The
          corresponding values are the mean and standard error of
          ground truth episode return for the imitation learning algorithm.
  """
  assert n_epochs_per_plot is None or n_epochs_per_plot >= 1

  with util.make_session():
    trainer = init_trainer(env_name, rollout_glob=rollout_glob,
                           seed=_seed, log_dir=log_dir,
                           **init_trainer_kwargs)

    tf.logging.info("Logging to %s", log_dir)
    os.makedirs(log_dir, exist_ok=True)

    sb_logger.configure(folder=osp.join(log_dir, 'generator'),
                        format_strs=['tensorboard', 'stdout'])

    plot_idx = 0
    gen_data = ([], [])
    disc_data = ([], [])

    def disc_plot_add_data(gen_mode: bool = False):
      """Evaluates and records the discriminator loss for plotting later.

      Args:
          gen_mode: Whether the generator or the discriminator is active.
              We use this to color the data points.
      """
      nonlocal plot_idx
      mode = "gen" if gen_mode else "dis"
      X, Y = gen_data if gen_mode else disc_data
      # Divide by two since we get two data points (gen and disc) per epoch.
      X.append(plot_idx / 2)
      Y.append(trainer.eval_disc_loss())
      tf.logging.info(
          "plot idx ({}): {} disc loss: {}"
          .format(mode, plot_idx, Y[-1]))
      plot_idx += 1

    def disc_plot_show():
      """Render a plot of discriminator loss vs. training epoch number."""
      plt.scatter(disc_data[0], disc_data[1], c='g', alpha=0.7, s=4,
                  label="discriminator loss (dis step)")
      plt.scatter(gen_data[0], gen_data[1], c='r', alpha=0.7, s=4,
                  label="discriminator loss (gen step)")
      plt.title("Discriminator loss")
      plt.legend()
      _savefig_timestamp("plot_fight_loss_disc", interactive)

    gen_ep_reward = defaultdict(list)
    rand_ep_reward = defaultdict(list)
    exp_ep_reward = defaultdict(list)

    def ep_reward_plot_add_data(env, name):
      """Calculate and record average episode returns."""
      gen_policy = trainer.gen_policy
      gen_ret = util.rollout.mean_return(
          gen_policy, env, n_episodes=n_episodes_per_reward_data)
      gen_ep_reward[name].append(gen_ret)
      tf.logging.info("generator return: {}".format(gen_ret))

      rand_policy = util.init_rl(trainer.env)
      rand_ret = util.rollout.mean_return(
          rand_policy, env, n_episodes=n_episodes_per_reward_data)
      rand_ep_reward[name].append(rand_ret)
      tf.logging.info("random return: {}".format(rand_ret))

      if expert_policy is not None:
          exp_ret = util.rollout.mean_return(
              expert_policy, env, n_episodes=n_episodes_per_reward_data)
          exp_ep_reward[name].append(exp_ret)
          tf.logging.info("exp return: {}".format(exp_ret))

    def ep_reward_plot_show():
      """Render and show average episode reward plots."""
      for name in gen_ep_reward:
        plt.title(name + " Performance")
        plt.xlabel("epochs")
        plt.ylabel("Average reward per episode (n={})"
                   .format(n_episodes_per_reward_data))
        plt.plot(gen_ep_reward[name], label="avg gen ep reward", c="red")
        plt.plot(rand_ep_reward[name],
                 label="avg random ep reward", c="black")
        plt.plot(exp_ep_reward[name], label="avg exp ep reward", c="blue")
        plt.legend()
        _savefig_timestamp("plot_fight_epreward_gen", interactive)

    if n_epochs_per_plot is not None:
      n_plots_per_epoch = 1 / n_epochs_per_plot
    else:
      n_plots_per_epoch = None

    def should_plot_now(epoch) -> bool:
      """For positive epochs, returns True if a plot should be rendered now.

      This also controls the frequency at which `ep_reward_plot_add_data` is
      called, because generating those rollouts is too expensive to perform
      every timestep.
      """
      assert epoch >= 1
      if n_plots_per_epoch is None:
        return False
      plot_num = math.floor(n_plots_per_epoch * epoch)
      prev_plot_num = math.floor(n_plots_per_epoch * (epoch - 1))
      assert abs(plot_num - prev_plot_num) <= 1
      return plot_num != prev_plot_num

    # Collect data for epoch 0.
    if n_epochs_per_plot is not None:
      disc_plot_add_data(False)
      ep_reward_plot_add_data(trainer.env, "Ground Truth Reward")
      ep_reward_plot_add_data(trainer.env_train, "Train Reward")
      ep_reward_plot_add_data(trainer.env_test, "Test Reward")

    # Main training loop.
    for epoch in tqdm.tqdm(range(1, n_epochs+1), desc="epoch"):
      trainer.train_disc(n_disc_steps_per_epoch)
      disc_plot_add_data(False)
      trainer.train_gen(n_gen_steps_per_epoch)
      disc_plot_add_data(True)

      if should_plot_now(epoch):
        disc_plot_show()
        ep_reward_plot_add_data(trainer.env, "Ground Truth Reward")
        ep_reward_plot_add_data(trainer.env_train, "Train Reward")
        ep_reward_plot_add_data(trainer.env_test, "Test Reward")
        ep_reward_plot_show()

      if checkpoint_interval > 0 and epoch % checkpoint_interval == 0:
        save(trainer, os.path.join(log_dir, "checkpoints", f"{epoch:05d}"))

    # Save final artifacts.
    save(trainer, os.path.join(log_dir, "checkpoints", "final"))

    # Final evaluation of imitation policy.
    stats = util.rollout.rollout_stats(trainer.gen_policy,
                                       trainer.env,
                                       n_episodes=n_episodes_eval)
    assert stats["n_traj"] >= n_episodes_eval
    mean = stats["return_mean"]
    std_err = stats["return_std"] / math.sqrt(n_episodes_eval)
    print(f"[result] Mean Episode Return: {mean:.4g} ± {std_err:.3g} "
          f"(n={stats['n_traj']})")

    return dict(mean=mean, std_err=std_err)


def _savefig_timestamp(prefix="", also_show=True):
  path = "output/{}_{}.png".format(prefix, datetime.datetime.now())
  plt.savefig(path)
  tf.logging.info("plot saved to {}".format(path))
  if also_show:
    plt.show()


def main_console():
  observer = FileStorageObserver.create(
      osp.join('output', 'sacred', 'train'))
  train_ex.observers.append(observer)
  train_ex.run_commandline()


if __name__ == "__main__":
  main_console()<|MERGE_RESOLUTION|>--- conflicted
+++ resolved
@@ -35,24 +35,6 @@
 
 
 @train_ex.main
-<<<<<<< HEAD
-def train_and_plot(
-  _seed: int,
-  env_name: str,
-  log_dir: str,
-  *,
-  n_epochs: int = 100,
-  n_epochs_per_plot: Optional[float] = None,
-  n_disc_steps_per_epoch: int = 10,
-  n_gen_steps_per_epoch: int = 10000,
-  n_episodes_per_reward_data: int = 5,
-  n_episodes_eval: int = 50,
-  checkpoint_interval: int = 5,
-  interactive: bool = True,
-  expert_policy=None,
-  init_trainer_kwargs: dict = {},
-) -> Dict[str, float]:
-=======
 def train_and_plot(_seed: int,
                    env_name: str,
                    rollout_glob: str,
@@ -69,7 +51,6 @@
                    expert_policy=None,
                    init_trainer_kwargs: dict = {},
                    ) -> Dict[str, float]:
->>>>>>> dce50fb8
   """Alternate between training the generator and discriminator.
 
   Every epoch:
@@ -129,7 +110,6 @@
 
     tf.logging.info("Logging to %s", log_dir)
     os.makedirs(log_dir, exist_ok=True)
-
     sb_logger.configure(folder=osp.join(log_dir, 'generator'),
                         format_strs=['tensorboard', 'stdout'])
 
