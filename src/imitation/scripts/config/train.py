--- conflicted
+++ resolved
@@ -51,15 +51,11 @@
 @train_ex.config
 def paths(env_name, log_root):
     log_dir = os.path.join(log_root, env_name.replace('/', '_'),
-<<<<<<< HEAD
                            util.make_unique_timestamp())
-=======
-                           util.make_timestamp())
     # Recommended user sets rollout_glob manually
     rollout_glob = os.path.join("output", "data_collect",
                                 env_name.replace('/', '_'),
                                 "*", "rollouts", "final.pkl")
->>>>>>> dce50fb8
 
 
 @train_ex.named_config
