--- conflicted
+++ resolved
@@ -54,10 +54,6 @@
         # sacred==0.7.5 build is broken without pymongo
         # sacred>0.7.4 have non-picklable config objects (see GH #109)
         'sacred==0.7.4',
-<<<<<<< HEAD
-=======
-        'cloudpickle>=0.5.5',
->>>>>>> 75be68ab
     ],
     tests_require=TESTS_REQUIRE,
     extras_require={
