import logging
import numbers

import gym
import numpy as np
import pytest
import tensorflow as tf

from imitation.policies import base
from imitation.rewards import reward_net, serialize
from imitation.util import data, rollout, util

ENVS = ["FrozenLake-v0", "CartPole-v1", "Pendulum-v0"]
HARDCODED_TYPES = ["zero"]

REWARD_NETS = [reward_net.BasicRewardNet, reward_net.BasicShapedRewardNet]


@pytest.mark.parametrize("env_name", ENVS)
@pytest.mark.parametrize("reward_net_cls", REWARD_NETS)
def test_init_no_crash(session, env_name, reward_net_cls):
    env = gym.make(env_name)
    for i in range(3):
        with tf.variable_scope(env_name + str(i) + "shaped"):
            reward_net_cls(env.observation_space, env.action_space)


def _sample(space, n):
    return np.array([space.sample() for _ in range(n)])


@pytest.mark.parametrize("env_name", ENVS)
@pytest.mark.parametrize("reward_type", HARDCODED_TYPES)
def test_reward_valid(env_name, reward_type):
    """Test output of reward function is appropriate shape and type."""
    venv = util.make_vec_env(env_name, n_envs=1, parallel=False)
    TRAJECTORY_LEN = 10
    obs = _sample(venv.observation_space, TRAJECTORY_LEN)
    actions = _sample(venv.action_space, TRAJECTORY_LEN)
    next_obs = _sample(venv.observation_space, TRAJECTORY_LEN)
    steps = np.arange(0, TRAJECTORY_LEN)

    with serialize.load_reward(reward_type, "foobar", venv) as reward_fn:
        pred_reward = reward_fn(obs, actions, next_obs, steps)

    assert pred_reward.shape == (TRAJECTORY_LEN,)
    assert isinstance(pred_reward[0], numbers.Number)


<<<<<<< HEAD
def _make_feed_dict(reward_net: reward_net.RewardNet, transitions: rollout.Transitions):
    return {
        reward_net.obs_ph: transitions.obs,
        reward_net.act_ph: transitions.acts,
        reward_net.next_obs_ph: transitions.next_obs,
    }
=======
def _make_feed_dict(reward_net: reward_net.RewardNet,
                    transitions: data.Transitions):
  return {
      reward_net.obs_ph: transitions.obs,
      reward_net.act_ph: transitions.acts,
      reward_net.next_obs_ph: transitions.next_obs,
  }
>>>>>>> b8b3de00


@pytest.mark.parametrize("env_name", ENVS)
@pytest.mark.parametrize("net_cls", REWARD_NETS)
def test_serialize_identity(session, env_name, net_cls, tmpdir):
    """Does output of deserialized reward network match that of original?"""
    logging.info(f"Testing {net_cls}")

    venv = util.make_vec_env(env_name, n_envs=1, parallel=False)
    with tf.variable_scope("original"):
        original = net_cls(venv.observation_space, venv.action_space)
    random = base.RandomPolicy(venv.observation_space, venv.action_space)
    session.run(tf.global_variables_initializer())

    original.save(tmpdir)
    with tf.variable_scope("loaded"):
        loaded = reward_net.RewardNet.load(tmpdir)

    assert original.observation_space == loaded.observation_space
    assert original.action_space == loaded.action_space

    transitions = rollout.generate_transitions(random, venv, n_timesteps=100)
    feed_dict = {}
    outputs = {"train": [], "test": []}
    for net in [original, loaded]:
        feed_dict.update(_make_feed_dict(net, transitions))
        outputs["train"].append(net.reward_output_train)
        outputs["test"].append(net.reward_output_test)

    with serialize.load_reward("RewardNet_unshaped", tmpdir, venv) as unshaped_fn:
        with serialize.load_reward("RewardNet_shaped", tmpdir, venv) as shaped_fn:
            rewards = session.run(outputs, feed_dict=feed_dict)

            steps = np.zeros((transitions.obs.shape[0],))
            args = (transitions.obs, transitions.acts, transitions.next_obs, steps)
            rewards["train"].append(shaped_fn(*args))
            rewards["test"].append(unshaped_fn(*args))

    for key, predictions in rewards.items():
        assert len(predictions) == 3
        assert np.allclose(predictions[0], predictions[1])
        assert np.allclose(predictions[0], predictions[2])<|MERGE_RESOLUTION|>--- conflicted
+++ resolved
@@ -47,22 +47,12 @@
     assert isinstance(pred_reward[0], numbers.Number)
 
 
-<<<<<<< HEAD
-def _make_feed_dict(reward_net: reward_net.RewardNet, transitions: rollout.Transitions):
+def _make_feed_dict(reward_net: reward_net.RewardNet, transitions: data.Transitions):
     return {
         reward_net.obs_ph: transitions.obs,
         reward_net.act_ph: transitions.acts,
         reward_net.next_obs_ph: transitions.next_obs,
     }
-=======
-def _make_feed_dict(reward_net: reward_net.RewardNet,
-                    transitions: data.Transitions):
-  return {
-      reward_net.obs_ph: transitions.obs,
-      reward_net.act_ph: transitions.acts,
-      reward_net.next_obs_ph: transitions.next_obs,
-  }
->>>>>>> b8b3de00
 
 
 @pytest.mark.parametrize("env_name", ENVS)
