import re

import gym
import numpy as np
import pytest

# Unused imports are for side-effect of registering environments
import imitation.examples.airl_envs  # noqa: F401
import imitation.examples.model_envs  # noqa: F401

ENV_NAMES = [env_spec.id for env_spec in gym.envs.registration.registry.all()
             if env_spec.id.startswith('imitation/')]

DETERMINISTIC_ENVS = []


def matches_list(env_name, patterns):
  for pattern in patterns:  # pragma: no cover
    if re.match(pattern, env_name):
      return True
  return False


@pytest.fixture
def env(env_name):
  try:
    env = gym.make(env_name)
  except gym.error.DependencyNotInstalled as e:  # pragma: no cover
    if e.args[0].find('mujoco_py') != -1:
      pytest.skip("Requires `mujoco_py`, which isn't installed.")
    else:
      raise
  return env


def rollout(env, actions):
  ret = [(env.reset(), None, None, None)]
  for act in actions:
    ret.append(env.step(act))
  return ret


def assert_equal_rollout(rollout_a, rollout_b):
  for step_a, step_b in zip(rollout_a, rollout_b):
    ob_a, rew_a, done_a, info_a = step_a
    ob_b, rew_b, done_b, info_b = step_b
    assert np.all(ob_a == ob_b)
    assert rew_a == rew_b
    assert done_a == done_b
    assert info_a == info_b


@pytest.mark.parametrize("env_name", ENV_NAMES)
def test_seed(env, env_name):
  actions = [env.action_space.sample() for _ in range(10)]

  # With the same seed, should always get the same result
  seeds = env.seed(42)
  assert isinstance(seeds, list)
  assert len(seeds) > 0
  rollout_a = rollout(env, actions)

  env.seed(42)
  rollout_b = rollout(env, actions)

  assert_equal_rollout(rollout_a, rollout_b)

  # For non-deterministic environments, if we try enough seeds we should
  # eventually get a different result. For deterministic environments, all
  # seeds will produce the same starting state.
  same_obs = True
  for i in range(10):
    env.seed(i)
    new_rollout = rollout(env, actions)
    for step_a, step_new in zip(rollout_a, new_rollout):
      obs_a = step_a[0]
      obs_new = step_new[0]
      if np.any(obs_a != obs_new):
        same_obs = False
<<<<<<< HEAD
=======
        break
    if not same_obs:
      break
>>>>>>> 8b2e62c5

  is_deterministic = matches_list(env_name, DETERMINISTIC_ENVS)
  assert same_obs == is_deterministic


@pytest.mark.parametrize("env_name", ENV_NAMES)
def test_premature_step(env):
  if hasattr(env, 'sim') and hasattr(env, 'model'):  # pragma: no cover
    # We can't use isinstance since importing mujoco_py will fail on
    # machines without MuJoCo installed
    pytest.skip("MuJoCo environments cannot perform this check.")

  act = env.action_space.sample()
  with pytest.raises(Exception):  # need to call env.reset() first
    env.step(act)


@pytest.mark.parametrize("env_name", ENV_NAMES)
def test_model_based(env):
  """Smoke test for each of the ModelBasedEnv methods with basic type checks."""
  if not hasattr(env, 'state_space'):  # pragma: no cover
    pytest.skip("This test is only for subclasses of ModelBasedEnv.")

  old_state = env.initial_state()
  assert env.state_space.contains(old_state)

  action = env.action_space.sample()
  new_state = env.transition(old_state, action)
  assert env.state_space.contains(new_state)

  reward = env.reward(old_state, action, new_state)
  assert isinstance(reward, float)

  done = env.terminal(old_state, 0)
  assert isinstance(done, bool)

  old_obs = env.obs_from_state(old_state)
  assert env.observation_space.contains(old_obs)


@pytest.mark.parametrize("env_name", ENV_NAMES)
def test_rollout(env):
  """Check custom environments have correct types on `step` and `reset`."""
  obs_space = env.observation_space
  obs = env.reset()
  assert obs in obs_space

  for _ in range(4):
    act = env.action_space.sample()
    obs, rew, done, info = env.step(act)
    assert obs in obs_space
    assert isinstance(rew, float)
    assert isinstance(done, bool)
    assert isinstance(info, dict)<|MERGE_RESOLUTION|>--- conflicted
+++ resolved
@@ -77,12 +77,9 @@
       obs_new = step_new[0]
       if np.any(obs_a != obs_new):
         same_obs = False
-<<<<<<< HEAD
-=======
         break
     if not same_obs:
       break
->>>>>>> 8b2e62c5
 
   is_deterministic = matches_list(env_name, DETERMINISTIC_ENVS)
   assert same_obs == is_deterministic
