"""Tests of `imitation.data.{dataset,types}`."""


<<<<<<< HEAD
=======
import collections
import contextlib
import copy
>>>>>>> de88955a
import dataclasses
import os
import pathlib
import pickle
from typing import Any, Callable

import gym
import numpy as np
import pytest

from imitation.data import types

SPACES = [
    gym.spaces.Discrete(3),
    gym.spaces.MultiDiscrete((3, 4)),
    gym.spaces.Box(-1, 1, shape=(1,)),
    gym.spaces.Box(-1, 1, shape=(2,)),
    gym.spaces.Box(-np.inf, np.inf, shape=(2,)),
]
OBS_SPACES = SPACES
ACT_SPACES = SPACES
LENGTHS = [0, 1, 2, 10]


def _check_1d_shape(fn: Callable[[np.ndarray], Any], length: float, expected_msg: str):
    for shape in [(), (length, 1), (length, 2), (length - 1,), (length + 1,)]:
        with pytest.raises(ValueError, match=expected_msg):
            fn(np.zeros(shape))


@pytest.fixture
def trajectory(
    obs_space: gym.Space, act_space: gym.Space, length: int
) -> types.Trajectory:
    """Fixture to generate trajectory of length `length` iid sampled from spaces."""
    if length == 0:
        pytest.skip()
    obs = np.array([obs_space.sample() for _ in range(length + 1)])
    acts = np.array([act_space.sample() for _ in range(length)])
    infos = np.array([{i: i} for i in range(length)])
    return types.Trajectory(obs=obs, acts=acts, infos=infos)


@pytest.fixture
def trajectory_rew(trajectory: types.Trajectory) -> types.TrajectoryWithRew:
    """Like `trajectory` but with reward randomly sampled from a Gaussian."""
    rews = np.random.randn(len(trajectory))
    return types.TrajectoryWithRew(**dataclasses.asdict(trajectory), rews=rews)


@pytest.fixture
def transitions_min(
    obs_space: gym.Space, act_space: gym.Space, length: int
) -> types.TransitionsMinimal:
    obs = np.array([obs_space.sample() for _ in range(length)])
    acts = np.array([act_space.sample() for _ in range(length)])
    infos = np.array([{i: i} for i in range(length)])
    return types.TransitionsMinimal(obs=obs, acts=acts, infos=infos)


@pytest.fixture
def transitions(
    transitions_min: types.TransitionsMinimal, obs_space: gym.Space, length: int
) -> types.Transitions:
    """Fixture to generate transitions of length `length` iid sampled from spaces."""
    next_obs = np.array([obs_space.sample() for _ in range(length)])
    dones = np.zeros(length, dtype=np.bool)
    return types.Transitions(
        **dataclasses.asdict(transitions_min), next_obs=next_obs, dones=dones
    )


@pytest.fixture
def transitions_rew(
    transitions: types.Transitions, length: int
) -> types.TransitionsWithRew:
    """Like `transitions` but with reward randomly sampled from a Gaussian."""
    rews = np.random.randn(length)
    return types.TransitionsWithRew(**dataclasses.asdict(transitions), rews=rews)


<<<<<<< HEAD
def _check_transitions_get_item(trans, key):
    """Check trans[key] by manually indexing/slicing into every `trans` field."""
    item = trans[key]
    for field in dataclasses.fields(trans):
        if isinstance(item, dict):
            observed = item[field.name]  # pytype: disable=unsupported-operands
        else:
            observed = getattr(item, field.name)

        expected = getattr(trans, field.name)[key]
        if isinstance(expected, np.ndarray):
            assert observed.dtype == expected.dtype
        np.testing.assert_array_equal(observed, expected)
=======
@contextlib.contextmanager
def pushd(dir_path):
    """Change directory temporarily inside context."""
    orig_dir = os.getcwd()
    try:
        os.chdir(dir_path)
        yield
    finally:
        os.chdir(orig_dir)
>>>>>>> de88955a


@pytest.mark.parametrize("obs_space", OBS_SPACES)
@pytest.mark.parametrize("act_space", ACT_SPACES)
@pytest.mark.parametrize("length", LENGTHS)
class TestData:
    """Tests of imitation.util.data.

    Grouped in a class since parametrized over common set of spaces.
    """

    def test_valid_trajectories(
        self,
        trajectory: types.Trajectory,
        trajectory_rew: types.TrajectoryWithRew,
        length: int,
    ) -> None:
        """Checks trajectories can be created for a variety of lengths and spaces."""
        trajs = [trajectory, trajectory_rew]
        trajs += [dataclasses.replace(traj, infos=None) for traj in trajs]
        for traj in trajs:
            assert len(traj) == length

    @pytest.mark.parametrize("use_chdir", [False, True])
    def test_save_trajectories(self, trajectory_rew, use_chdir, tmpdir):
        """Check that trajectories are properly saved."""
        if use_chdir:
            # Test no relative path without directory edge-case.
            chdir_context = pushd(tmpdir)
            save_dir = ""
        else:
            chdir_context = contextlib.nullcontext()
            save_dir = tmpdir

        trajs = [trajectory_rew]
        save_path = pathlib.Path(save_dir, "trajs.pkl")

        with chdir_context:
            types.save(str(save_path), trajs)
            with open(save_path, "rb") as f:
                loaded_trajs = pickle.load(f)
            assert len(trajs) == len(loaded_trajs)
            for t1, t2 in zip(trajs, loaded_trajs):
                d1, d2 = dataclasses.asdict(t1), dataclasses.asdict(t2)
                assert d1.keys() == d2.keys()
                for k, v in d1.items():
                    assert np.array_equal(v, d2[k])

    def test_invalid_trajectories(
        self,
        trajectory: types.Trajectory,
        trajectory_rew: types.TrajectoryWithRew,
    ) -> None:
        """Checks input validation catches space and dtype related errors."""
        trajs = [trajectory, trajectory_rew]
        for traj in trajs:
            with pytest.raises(
                ValueError, match=r"expected one more observations than actions.*"
            ):
                dataclasses.replace(traj, obs=traj.obs[:-1])
            with pytest.raises(
                ValueError, match=r"expected one more observations than actions.*"
            ):
                dataclasses.replace(traj, acts=traj.acts[:-1])

            with pytest.raises(
                ValueError,
                match=r"infos when present must be present for each action.*",
            ):
                dataclasses.replace(traj, infos=traj.infos[:-1])
            with pytest.raises(
                ValueError,
                match=r"infos when present must be present for each action.*",
            ):
                dataclasses.replace(traj, obs=traj.obs[:-1], acts=traj.acts[:-1])

        _check_1d_shape(
            fn=lambda rews: dataclasses.replace(trajectory_rew, rews=rews),
            length=len(trajectory_rew),
            expected_msg=r"rewards must be 1D array.*",
        )

        with pytest.raises(ValueError, match=r"rewards dtype.* not a float"):
            dataclasses.replace(
                trajectory_rew, rews=np.zeros(len(trajectory_rew), dtype=np.int)
            )

    def test_valid_transitions(
        self,
        transitions_min: types.TransitionsMinimal,
        transitions: types.Transitions,
        transitions_rew: types.TransitionsWithRew,
        length: int,
        n_checks: int = 20,
    ) -> None:
        """Checks initialization, indexing, and slicing sanity."""
        for trans in [transitions_min, transitions, transitions_rew]:
            assert len(trans) == length

            for _ in range(n_checks):
                # Indexing checks, which require at least one element.
                if length != 0:
                    index = np.random.randint(length)
                    assert isinstance(trans[index], dict)
                    _check_transitions_get_item(trans, index)

                # Slicing checks.
                start = np.random.randint(-2, length)
                stop = np.random.randint(0, length + 2)
                step = np.random.randint(-2, 4)
                if step == 0:  # Illegal. Quick fix that biases tests to ordinary step.
                    step = 1
                s = slice(start, stop, step)
                assert type(trans[s]) is type(trans)
                _check_transitions_get_item(trans, s)

    def test_invalid_transitions(
        self,
        transitions_min: types.Transitions,
        transitions: types.Transitions,
        transitions_rew: types.TransitionsWithRew,
        length: int,
    ) -> None:
        """Checks input validation catches space and dtype related errors."""
        if length == 0:
            pytest.skip()

        for trans in [transitions_min, transitions, transitions_rew]:
            with pytest.raises(
                ValueError, match=r"obs and acts must have same number of timesteps:.*"
            ):
                dataclasses.replace(trans, acts=trans.acts[:-1])
            with pytest.raises(
                ValueError, match=r"obs and infos must have same number of timesteps:.*"
            ):
                dataclasses.replace(trans, infos=[{}] * (length - 1))

        for trans in [transitions, transitions_rew]:
            with pytest.raises(
                ValueError, match=r"obs and next_obs must have same shape:.*"
            ):
                dataclasses.replace(trans, next_obs=np.zeros((len(trans), 4, 2)))

            with pytest.raises(
                ValueError, match=r"obs and next_obs must have the same dtype:.*"
            ):
                dataclasses.replace(
                    trans, next_obs=np.zeros_like(trans.next_obs, dtype=np.bool)
                ),

            _check_1d_shape(
                fn=lambda bogus_dones: dataclasses.replace(trans, dones=bogus_dones),
                length=len(trans),
                expected_msg=r"dones must be 1D array.*",
            )

            with pytest.raises(ValueError, match=r"dones must be boolean"):
                dataclasses.replace(trans, dones=np.zeros(len(trans), dtype=np.int))

        _check_1d_shape(
            fn=lambda bogus_rews: dataclasses.replace(trans, rews=bogus_rews),
            length=len(transitions_rew),
            expected_msg=r"rewards must be 1D array.*",
        )

        with pytest.raises(ValueError, match=r"rewards dtype.* not a float"):
            dataclasses.replace(
                transitions_rew, rews=np.zeros(len(transitions_rew), dtype=np.int)
            )


def test_zero_length_fails():
    """Check zero-length trajectory and transitions fail."""
    empty = np.array([])
    with pytest.raises(ValueError, match=r"Degenerate trajectory.*"):
        types.Trajectory(obs=np.array([42]), acts=empty, infos=None)<|MERGE_RESOLUTION|>--- conflicted
+++ resolved
@@ -1,12 +1,7 @@
 """Tests of `imitation.data.{dataset,types}`."""
 
 
-<<<<<<< HEAD
-=======
-import collections
 import contextlib
-import copy
->>>>>>> de88955a
 import dataclasses
 import os
 import pathlib
@@ -88,7 +83,6 @@
     return types.TransitionsWithRew(**dataclasses.asdict(transitions), rews=rews)
 
 
-<<<<<<< HEAD
 def _check_transitions_get_item(trans, key):
     """Check trans[key] by manually indexing/slicing into every `trans` field."""
     item = trans[key]
@@ -102,7 +96,8 @@
         if isinstance(expected, np.ndarray):
             assert observed.dtype == expected.dtype
         np.testing.assert_array_equal(observed, expected)
-=======
+
+
 @contextlib.contextmanager
 def pushd(dir_path):
     """Change directory temporarily inside context."""
@@ -112,7 +107,6 @@
         yield
     finally:
         os.chdir(orig_dir)
->>>>>>> de88955a
 
 
 @pytest.mark.parametrize("obs_space", OBS_SPACES)
