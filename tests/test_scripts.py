"""Smoke tests for CLI programs in imitation.scripts.*

Every test in this file should use `parallel=False` to turn off multiprocessing
because codecov might interact poorly with multiprocessing. The 'fast'
named_config for each experiment implicitly sets parallel=False.
"""

import os.path as osp

import pytest
import ray.tune as tune

from imitation.scripts.eval_policy import eval_policy_ex
from imitation.scripts.expert_demos import expert_demos_ex
from imitation.scripts.parallel import parallel_ex
from imitation.scripts.train_adversarial import train_ex


def test_expert_demos_main(tmpdir):
  """Smoke test for imitation.scripts.expert_demos.rollouts_and_policy"""
  run = expert_demos_ex.run(
      named_configs=['cartpole', 'fast'],
      config_updates=dict(
        log_root=tmpdir,
      ),
  )
  assert run.status == 'COMPLETED'
  assert isinstance(run.result, dict)


def test_expert_demos_rollouts_from_policy(tmpdir):
  """Smoke test for imitation.scripts.expert_demos.rollouts_from_policy"""
  run = expert_demos_ex.run(
      command_name="rollouts_from_policy",
      named_configs=['cartpole', 'fast'],
      config_updates=dict(
        log_root=tmpdir,
        rollout_save_path=osp.join(tmpdir, "rollouts", "test.pkl"),
        policy_path="tests/data/cartpole_0/policies/final/",
      ),
  )
  assert run.status == 'COMPLETED'


EVAL_POLICY_CONFIGS = [
    {},
    {'reward_type': 'zero', 'reward_path': 'foobar'},
]


@pytest.mark.parametrize('config', EVAL_POLICY_CONFIGS)
def test_eval_policy(config, tmpdir):
  """Smoke test for imitation.scripts.eval_policy"""
<<<<<<< HEAD
  with TemporaryDirectory(prefix='imitation-policy_eval') as tmpdir:
      config_updates = {
          'render': False,
          'log_root': tmpdir,
      }
      config_updates.update(config)
      run = eval_policy_ex.run(config_updates=config_updates,
                               named_configs=['fast'])
      assert run.status == 'COMPLETED'
      wrapped_reward = 'reward_type' in config
      _check_rollout_stats(run.result, wrapped_reward)


def _check_rollout_stats(stats: dict, wrapped_reward: bool = True):
  """Common assertions for results["rollout_stats"]."""
  assert isinstance(stats, dict)
  assert "return_mean" in stats
  assert "monitor_return_mean" in stats
  if wrapped_reward:
    # If the reward is wrapped, then we expect the monitor return
    # to differ.
    assert stats.get("return_mean") != stats.get("monitor_return_mean")
  else:
    assert stats.get("return_mean") == stats.get("monitor_return_mean")


def test_train_adversarial():
  """Smoke test for imitation.scripts.train_adversarial"""
  with TemporaryDirectory(prefix='imitation-train') as tmpdir:
    named_configs = ['cartpole', 'gail', 'fast', 'plots']
    config_updates = {
        'init_trainer_kwargs': {
            # Rollouts are small, decrease size of buffer to avoid warning
            'trainer_kwargs': {
                'n_disc_samples_per_buffer': 50,
            },
        },
        'log_root': tmpdir,
        'rollout_glob': "tests/data/cartpole_0/rollouts/final.pkl",
    }
    run = train_ex.run(
        named_configs=named_configs,
        config_updates=config_updates,
    )
    assert run.status == 'COMPLETED'
    _check_rollout_stats(run.result)


def test_transfer_learning():
=======
  config_updates = {
      'render': False,
      'log_root': tmpdir,
  }
  config_updates.update(config)
  run = eval_policy_ex.run(config_updates=config_updates,
                           named_configs=['fast'])
  assert run.status == 'COMPLETED'
  assert isinstance(run.result, dict)


def test_train_adversarial(tmpdir):
  """Smoke test for imitation.scripts.train_adversarial"""
  named_configs = ['cartpole', 'gail', 'fast', 'plots']
  config_updates = {
      'init_trainer_kwargs': {
          # Rollouts are small, decrease size of buffer to avoid warning
          'trainer_kwargs': {
              'n_disc_samples_per_buffer': 50,
          },
      },
      'log_root': tmpdir,
      'rollout_glob': "tests/data/cartpole_0/rollouts/final.pkl",
  }
  run = train_ex.run(
      named_configs=named_configs,
      config_updates=config_updates,
  )
  assert run.status == 'COMPLETED'
  assert isinstance(run.result, dict)


def test_transfer_learning(tmpdir):
>>>>>>> 1b3fec01
  """Transfer learning smoke test.

  Save a dummy AIRL test reward, then load it for transfer learning."""
  log_dir_train = osp.join(tmpdir, "train")
  run = train_ex.run(
      named_configs=['cartpole', 'airl', 'fast'],
      config_updates=dict(
          rollout_glob="tests/data/cartpole_0/rollouts/final.pkl",
          log_dir=log_dir_train,
      ),
  )
  assert run.status == 'COMPLETED'
  assert isinstance(run.result, dict)

  log_dir_data = osp.join(tmpdir, "expert_demos")
  discrim_path = osp.join(log_dir_train, "checkpoints", "final", "discrim")
  run = expert_demos_ex.run(
      named_configs=['cartpole', 'fast'],
      config_updates=dict(
          log_dir=log_dir_data,
          reward_type='DiscrimNet',
          reward_path=discrim_path,
<<<<<<< HEAD
        ),
    )
    assert run.status == 'COMPLETED'
    _check_rollout_stats(run.result)
=======
      ),
  )
  assert run.status == 'COMPLETED'
  assert isinstance(run.result, dict)
>>>>>>> 1b3fec01


PARALLEL_CONFIG_UPDATES = [
  dict(
    inner_experiment_name="expert_demos",
    search_space={
      "named_configs": ["cartpole", "fast"],
      "config_updates": {
        "seed": tune.grid_search([0, 1]),
        "make_blank_policy_kwargs": {
          "learning_rate": tune.grid_search([3e-4, 1e-4]),
        },
      },
    },
  ),
  dict(
    inner_experiment_name="train_adversarial",
    search_space={
      "named_configs": ["cartpole", "gail", "fast"],
      "config_updates": {
        'init_trainer_kwargs': {
          'reward_kwargs': {
            'phi_units': tune.grid_search([[16, 16], [7, 9]]),
          },
        },
        # Need absolute path because raylet runs in different working directory.
        'rollout_glob': osp.abspath("tests/data/cartpole_0/rollouts/final.pkl"),
      },
    },
  ),
]


@pytest.mark.parametrize("config_updates", PARALLEL_CONFIG_UPDATES)
def test_parallel(config_updates):
  """Hyperparam tuning smoke test."""
  # No need for TemporaryDirectory because the hyperparameter tuning script
  # itself generates no artifacts, and "debug_log_root" sets inner experiment's
  # log_root="/tmp/parallel_debug/".
  run = parallel_ex.run(named_configs=["debug_log_root"],
                        config_updates=config_updates)
  assert run.status == 'COMPLETED'<|MERGE_RESOLUTION|>--- conflicted
+++ resolved
@@ -51,57 +51,6 @@
 @pytest.mark.parametrize('config', EVAL_POLICY_CONFIGS)
 def test_eval_policy(config, tmpdir):
   """Smoke test for imitation.scripts.eval_policy"""
-<<<<<<< HEAD
-  with TemporaryDirectory(prefix='imitation-policy_eval') as tmpdir:
-      config_updates = {
-          'render': False,
-          'log_root': tmpdir,
-      }
-      config_updates.update(config)
-      run = eval_policy_ex.run(config_updates=config_updates,
-                               named_configs=['fast'])
-      assert run.status == 'COMPLETED'
-      wrapped_reward = 'reward_type' in config
-      _check_rollout_stats(run.result, wrapped_reward)
-
-
-def _check_rollout_stats(stats: dict, wrapped_reward: bool = True):
-  """Common assertions for results["rollout_stats"]."""
-  assert isinstance(stats, dict)
-  assert "return_mean" in stats
-  assert "monitor_return_mean" in stats
-  if wrapped_reward:
-    # If the reward is wrapped, then we expect the monitor return
-    # to differ.
-    assert stats.get("return_mean") != stats.get("monitor_return_mean")
-  else:
-    assert stats.get("return_mean") == stats.get("monitor_return_mean")
-
-
-def test_train_adversarial():
-  """Smoke test for imitation.scripts.train_adversarial"""
-  with TemporaryDirectory(prefix='imitation-train') as tmpdir:
-    named_configs = ['cartpole', 'gail', 'fast', 'plots']
-    config_updates = {
-        'init_trainer_kwargs': {
-            # Rollouts are small, decrease size of buffer to avoid warning
-            'trainer_kwargs': {
-                'n_disc_samples_per_buffer': 50,
-            },
-        },
-        'log_root': tmpdir,
-        'rollout_glob': "tests/data/cartpole_0/rollouts/final.pkl",
-    }
-    run = train_ex.run(
-        named_configs=named_configs,
-        config_updates=config_updates,
-    )
-    assert run.status == 'COMPLETED'
-    _check_rollout_stats(run.result)
-
-
-def test_transfer_learning():
-=======
   config_updates = {
       'render': False,
       'log_root': tmpdir,
@@ -135,7 +84,6 @@
 
 
 def test_transfer_learning(tmpdir):
->>>>>>> 1b3fec01
   """Transfer learning smoke test.
 
   Save a dummy AIRL test reward, then load it for transfer learning."""
@@ -158,17 +106,10 @@
           log_dir=log_dir_data,
           reward_type='DiscrimNet',
           reward_path=discrim_path,
-<<<<<<< HEAD
-        ),
-    )
-    assert run.status == 'COMPLETED'
-    _check_rollout_stats(run.result)
-=======
       ),
   )
   assert run.status == 'COMPLETED'
   assert isinstance(run.result, dict)
->>>>>>> 1b3fec01
 
 
 PARALLEL_CONFIG_UPDATES = [
