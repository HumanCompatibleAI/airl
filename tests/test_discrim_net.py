--- conflicted
+++ resolved
@@ -1,9 +1,3 @@
-<<<<<<< HEAD
-import tempfile
-
-=======
-import gym
->>>>>>> 1b3fec01
 import numpy as np
 import pytest
 import tensorflow as tf
