--- conflicted
+++ resolved
@@ -65,10 +65,6 @@
                                              n_timesteps=n_timesteps)
   loss1 = trainer.eval_disc_loss(gen_samples=gen_samples)
   for _ in range(n_steps):
-<<<<<<< HEAD
-      trainer.train_disc_step(gen_samples=gen_samples)
-=======
     trainer.train_disc_step(gen_samples=gen_samples)
->>>>>>> 7c51f942
   loss2 = trainer.eval_disc_loss(gen_samples=gen_samples)
   assert loss2 < loss1