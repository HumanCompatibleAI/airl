"""Tests for imitation.trainer.Trainer and util.trainer.init_trainer."""
import os
import pickle

import pytest

from imitation.algorithms.adversarial import init_trainer
from imitation.util import rollout

USE_GAIL = [True, False]
IN_CODECOV = 'COV_CORE_CONFIG' in os.environ
# Disable SubprocVecEnv tests for code coverage test since
# multiprocessing support is flaky in py.test --cov
PARALLEL = [False] if IN_CODECOV else [True, False]


@pytest.fixture(autouse=True)
def setup_and_teardown(session):
  # Uses conftest.session fixture for everything in this file
  yield


def init_test_trainer(use_gail: bool, parallel: bool = False):
<<<<<<< HEAD
  with open("tests/data/experts/cartpole_0/rollouts/final.pkl", "rb") as f:
=======
  with open("tests/data/expert_models/cartpole_0/rollouts/final.pkl",
            "rb") as f:
>>>>>>> 744209ea
    trajs = pickle.load(f)
  return init_trainer("CartPole-v1", trajs,
                      use_gail=use_gail,
                      parallel=parallel)


@pytest.mark.parametrize("use_gail", USE_GAIL)
@pytest.mark.parametrize("parallel", PARALLEL)
def test_init_no_crash(use_gail, parallel):
  init_test_trainer(use_gail=use_gail, parallel=parallel)


@pytest.mark.parametrize("use_gail", USE_GAIL)
@pytest.mark.parametrize("parallel", PARALLEL)
def test_train_disc_no_crash(use_gail, parallel,
                             n_timesteps=200):
  trainer = init_test_trainer(use_gail=use_gail, parallel=parallel)
  trainer.train_disc()
  transitions = rollout.generate_transitions(trainer.gen_policy,
                                             trainer.venv,
                                             n_timesteps=n_timesteps)
  trainer.train_disc(gen_obs=transitions.obs, gen_acts=transitions.acts,
                     gen_next_obs=transitions.next_obs)


@pytest.mark.parametrize("use_gail", USE_GAIL)
@pytest.mark.parametrize("parallel", PARALLEL)
def test_train_gen_no_crash(use_gail, parallel, n_steps=10):
  trainer = init_test_trainer(use_gail=use_gail, parallel=parallel)
  trainer.train_gen(n_steps)


@pytest.mark.expensive
@pytest.mark.parametrize("use_gail", USE_GAIL)
def test_train_disc_improve_D(use_gail, n_timesteps=200,
                              n_steps=1000):
  trainer = init_test_trainer(use_gail)
  transitions = rollout.generate_transitions(trainer.gen_policy,
                                             trainer.venv,
                                             n_timesteps=n_timesteps)
  kwargs = dict(gen_obs=transitions.obs,
                gen_acts=transitions.acts,
                gen_next_obs=transitions.next_obs)
  loss1 = trainer.eval_disc_loss(**kwargs)
  trainer.train_disc(n_steps=n_steps, **kwargs)
  loss2 = trainer.eval_disc_loss(**kwargs)
  assert loss2 < loss1


@pytest.mark.expensive
@pytest.mark.parametrize("use_gail", USE_GAIL)
def test_train_no_crash(use_gail):
  trainer = init_test_trainer(use_gail)
  trainer.train(n_epochs=1)<|MERGE_RESOLUTION|>--- conflicted
+++ resolved
@@ -21,12 +21,8 @@
 
 
 def init_test_trainer(use_gail: bool, parallel: bool = False):
-<<<<<<< HEAD
-  with open("tests/data/experts/cartpole_0/rollouts/final.pkl", "rb") as f:
-=======
   with open("tests/data/expert_models/cartpole_0/rollouts/final.pkl",
             "rb") as f:
->>>>>>> 744209ea
     trajs = pickle.load(f)
   return init_trainer("CartPole-v1", trajs,
                       use_gail=use_gail,
