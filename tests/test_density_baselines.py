"""Testing simple density estimation baselines for IRL."""

from typing import Sequence

import numpy as np
import pytest

from imitation import util
from imitation.algorithms.density_baselines import (
    STATE_ACTION_DENSITY,
    STATE_DENSITY,
    STATE_STATE_DENSITY,
    DensityReward,
    DensityTrainer,
)
from imitation.policies.base import RandomPolicy
from imitation.rewards import common
from imitation.util import data, rollout

parametrize_density_stationary = pytest.mark.parametrize(
    "density_type,is_stationary",
    [
        (STATE_DENSITY, True),
        (STATE_DENSITY, False),
        (STATE_ACTION_DENSITY, True),
        (STATE_STATE_DENSITY, True),
    ],
)


<<<<<<< HEAD
def score_trajectories(
    trajectories: Sequence[rollout.Trajectory], reward_fn: common.RewardFn
):
    # score trajectories under given reward function w/o discount
    returns = []
    for traj in trajectories:
        steps = np.arange(0, len(traj.acts))
        rewards = reward_fn(traj.obs[:-1], traj.acts, traj.obs[1:], steps)
        ret = np.sum(rewards)
        returns.append(ret)
    return np.mean(returns)
=======
def score_trajectories(trajectories: Sequence[data.Trajectory],
                       reward_fn: common.RewardFn):
  # score trajectories under given reward function w/o discount
  returns = []
  for traj in trajectories:
    steps = np.arange(0, len(traj.acts))
    rewards = reward_fn(traj.obs[:-1], traj.acts, traj.obs[1:], steps)
    ret = np.sum(rewards)
    returns.append(ret)
  return np.mean(returns)
>>>>>>> b8b3de00


@parametrize_density_stationary
def test_density_reward(density_type, is_stationary):
    # test on Pendulum rather than Cartpole because I don't handle episodes that
    # terminate early yet (see issue #40)
    env_name = "Pendulum-v0"
    env = util.make_vec_env(env_name, 2)

<<<<<<< HEAD
    # construct density-based reward from expert rollouts
    with open("tests/data/expert_models/pendulum_0/rollouts/final.pkl", "rb") as f:
        expert_trajectories_all = pickle.load(f)
    n_experts = len(expert_trajectories_all)
    expert_trajectories_train = expert_trajectories_all[: n_experts // 2]
    reward_fn = DensityReward(
        trajectories=expert_trajectories_train,
        density_type=density_type,
        kernel="gaussian",
        obs_space=env.observation_space,
        act_space=env.action_space,
        is_stationary=is_stationary,
        kernel_bandwidth=0.2,
        standardise_inputs=True,
    )
=======
  # construct density-based reward from expert rollouts
  rollout_path = "tests/data/expert_models/pendulum_0/rollouts/final.pkl"
  expert_trajectories_all = data.load(rollout_path)
  n_experts = len(expert_trajectories_all)
  expert_trajectories_train = expert_trajectories_all[:n_experts // 2]
  reward_fn = DensityReward(trajectories=expert_trajectories_train,
                            density_type=density_type,
                            kernel='gaussian',
                            obs_space=env.observation_space,
                            act_space=env.action_space,
                            is_stationary=is_stationary,
                            kernel_bandwidth=0.2,
                            standardise_inputs=True)
>>>>>>> b8b3de00

    # check that expert policy does better than a random policy under our reward
    # function
    random_policy = RandomPolicy(env.observation_space, env.action_space)
    sample_until = rollout.min_episodes(n_experts // 2)
    random_trajectories = rollout.generate_trajectories(
        random_policy, env, sample_until=sample_until
    )
    expert_trajectories_test = expert_trajectories_all[n_experts // 2 :]
    random_score = score_trajectories(random_trajectories, reward_fn)
    expert_score = score_trajectories(expert_trajectories_test, reward_fn)
    assert expert_score > random_score


@pytest.mark.expensive
@parametrize_density_stationary
def test_density_trainer(density_type, is_stationary):
<<<<<<< HEAD
    env_name = "Pendulum-v0"
    with open("tests/data/expert_models/pendulum_0/rollouts/final.pkl", "rb") as f:
        rollouts = pickle.load(f)
    env = util.make_vec_env(env_name, 2)
    imitation_trainer = util.init_rl(env)
    density_trainer = DensityTrainer(
        env,
        rollouts=rollouts,
        imitation_trainer=imitation_trainer,
        density_type=density_type,
        is_stationary=is_stationary,
        kernel="gaussian",
    )
    novice_stats = density_trainer.test_policy()
    density_trainer.train_policy(2000)
    good_stats = density_trainer.test_policy()
    # Novice is bad
    assert novice_stats["return_mean"] < -500
    # Density is also pretty bad, but shouldn't make things more than 50% worse.
    # It would be nice to have a less flaky/more meaningful test here.
    assert good_stats["return_mean"] > 1.5 * novice_stats["return_mean"]
=======
  env_name = 'Pendulum-v0'
  rollout_path = "tests/data/expert_models/pendulum_0/rollouts/final.pkl"
  rollouts = data.load(rollout_path)
  env = util.make_vec_env(env_name, 2)
  imitation_trainer = util.init_rl(env)
  density_trainer = DensityTrainer(env,
                                   rollouts=rollouts,
                                   imitation_trainer=imitation_trainer,
                                   density_type=density_type,
                                   is_stationary=is_stationary,
                                   kernel='gaussian')
  novice_stats = density_trainer.test_policy()
  density_trainer.train_policy(2000)
  good_stats = density_trainer.test_policy()
  # Novice is bad
  assert novice_stats["return_mean"] < -500
  # Density is also pretty bad, but shouldn't make things more than 50% worse.
  # It would be nice to have a less flaky/more meaningful test here.
  assert good_stats["return_mean"] > 1.5 * novice_stats["return_mean"]
>>>>>>> b8b3de00
<|MERGE_RESOLUTION|>--- conflicted
+++ resolved
@@ -28,9 +28,8 @@
 )
 
 
-<<<<<<< HEAD
 def score_trajectories(
-    trajectories: Sequence[rollout.Trajectory], reward_fn: common.RewardFn
+    trajectories: Sequence[data.Trajectory], reward_fn: common.RewardFn
 ):
     # score trajectories under given reward function w/o discount
     returns = []
@@ -40,18 +39,6 @@
         ret = np.sum(rewards)
         returns.append(ret)
     return np.mean(returns)
-=======
-def score_trajectories(trajectories: Sequence[data.Trajectory],
-                       reward_fn: common.RewardFn):
-  # score trajectories under given reward function w/o discount
-  returns = []
-  for traj in trajectories:
-    steps = np.arange(0, len(traj.acts))
-    rewards = reward_fn(traj.obs[:-1], traj.acts, traj.obs[1:], steps)
-    ret = np.sum(rewards)
-    returns.append(ret)
-  return np.mean(returns)
->>>>>>> b8b3de00
 
 
 @parametrize_density_stationary
@@ -61,10 +48,9 @@
     env_name = "Pendulum-v0"
     env = util.make_vec_env(env_name, 2)
 
-<<<<<<< HEAD
     # construct density-based reward from expert rollouts
-    with open("tests/data/expert_models/pendulum_0/rollouts/final.pkl", "rb") as f:
-        expert_trajectories_all = pickle.load(f)
+    rollout_path = "tests/data/expert_models/pendulum_0/rollouts/final.pkl"
+    expert_trajectories_all = data.load(rollout_path)
     n_experts = len(expert_trajectories_all)
     expert_trajectories_train = expert_trajectories_all[: n_experts // 2]
     reward_fn = DensityReward(
@@ -77,21 +63,6 @@
         kernel_bandwidth=0.2,
         standardise_inputs=True,
     )
-=======
-  # construct density-based reward from expert rollouts
-  rollout_path = "tests/data/expert_models/pendulum_0/rollouts/final.pkl"
-  expert_trajectories_all = data.load(rollout_path)
-  n_experts = len(expert_trajectories_all)
-  expert_trajectories_train = expert_trajectories_all[:n_experts // 2]
-  reward_fn = DensityReward(trajectories=expert_trajectories_train,
-                            density_type=density_type,
-                            kernel='gaussian',
-                            obs_space=env.observation_space,
-                            act_space=env.action_space,
-                            is_stationary=is_stationary,
-                            kernel_bandwidth=0.2,
-                            standardise_inputs=True)
->>>>>>> b8b3de00
 
     # check that expert policy does better than a random policy under our reward
     # function
@@ -109,10 +80,9 @@
 @pytest.mark.expensive
 @parametrize_density_stationary
 def test_density_trainer(density_type, is_stationary):
-<<<<<<< HEAD
     env_name = "Pendulum-v0"
-    with open("tests/data/expert_models/pendulum_0/rollouts/final.pkl", "rb") as f:
-        rollouts = pickle.load(f)
+    rollout_path = "tests/data/expert_models/pendulum_0/rollouts/final.pkl"
+    rollouts = data.load(rollout_path)
     env = util.make_vec_env(env_name, 2)
     imitation_trainer = util.init_rl(env)
     density_trainer = DensityTrainer(
@@ -130,25 +100,4 @@
     assert novice_stats["return_mean"] < -500
     # Density is also pretty bad, but shouldn't make things more than 50% worse.
     # It would be nice to have a less flaky/more meaningful test here.
-    assert good_stats["return_mean"] > 1.5 * novice_stats["return_mean"]
-=======
-  env_name = 'Pendulum-v0'
-  rollout_path = "tests/data/expert_models/pendulum_0/rollouts/final.pkl"
-  rollouts = data.load(rollout_path)
-  env = util.make_vec_env(env_name, 2)
-  imitation_trainer = util.init_rl(env)
-  density_trainer = DensityTrainer(env,
-                                   rollouts=rollouts,
-                                   imitation_trainer=imitation_trainer,
-                                   density_type=density_type,
-                                   is_stationary=is_stationary,
-                                   kernel='gaussian')
-  novice_stats = density_trainer.test_policy()
-  density_trainer.train_policy(2000)
-  good_stats = density_trainer.test_policy()
-  # Novice is bad
-  assert novice_stats["return_mean"] < -500
-  # Density is also pretty bad, but shouldn't make things more than 50% worse.
-  # It would be nice to have a less flaky/more meaningful test here.
-  assert good_stats["return_mean"] > 1.5 * novice_stats["return_mean"]
->>>>>>> b8b3de00
+    assert good_stats["return_mean"] > 1.5 * novice_stats["return_mean"]